--- conflicted
+++ resolved
@@ -204,8 +204,6 @@
  * @of_xlate: add OF master IDs to iommu grouping
  * @is_attach_deferred: Check if domain attach should be deferred from iommu
  *                      driver init to device driver init (default no)
-<<<<<<< HEAD
-=======
  * @dev_has/enable/disable_feat: per device entries to check/enable/disable
  *                               iommu specific features.
  * @dev_feat_enabled: check enabled feature
@@ -214,7 +212,6 @@
  * @sva_bind: Bind process address space to device
  * @sva_unbind: Unbind process address space from device
  * @sva_get_pasid: Get PASID associated to a SVA handle
->>>>>>> 0ecfebd2
  * @pgsize_bitmap: bitmap of all possible supported page sizes
  */
 struct iommu_ops {
@@ -473,8 +470,6 @@
 int iommu_probe_device(struct device *dev);
 void iommu_release_device(struct device *dev);
 
-<<<<<<< HEAD
-=======
 bool iommu_dev_has_feature(struct device *dev, enum iommu_dev_features f);
 int iommu_dev_enable_feature(struct device *dev, enum iommu_dev_features f);
 int iommu_dev_disable_feature(struct device *dev, enum iommu_dev_features f);
@@ -491,7 +486,6 @@
 		      const struct iommu_sva_ops *ops);
 int iommu_sva_get_pasid(struct iommu_sva *handle);
 
->>>>>>> 0ecfebd2
 #else /* CONFIG_IOMMU_API */
 
 struct iommu_ops {};
