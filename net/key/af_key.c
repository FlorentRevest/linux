--- conflicted
+++ resolved
@@ -2826,19 +2826,12 @@
 	void *ext_hdrs[SADB_EXT_MAX];
 	int err;
 
-<<<<<<< HEAD
-	err = pfkey_broadcast(skb_clone(skb, GFP_KERNEL), GFP_KERNEL,
-			      BROADCAST_PROMISC_ONLY, NULL, sock_net(sk));
-	if (err)
-		return err;
-=======
 	/* Non-zero return value of pfkey_broadcast() does not always signal
 	 * an error and even on an actual error we may still want to process
 	 * the message so rather ignore the return value.
 	 */
 	pfkey_broadcast(skb_clone(skb, GFP_KERNEL), GFP_KERNEL,
 			BROADCAST_PROMISC_ONLY, NULL, sock_net(sk));
->>>>>>> 88084a3d
 
 	memset(ext_hdrs, 0, sizeof(ext_hdrs));
 	err = parse_exthdrs(skb, hdr, ext_hdrs);
