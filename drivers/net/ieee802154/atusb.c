// SPDX-License-Identifier: GPL-2.0-only
/*
 * atusb.c - Driver for the ATUSB IEEE 802.15.4 dongle
 *
 * Written 2013 by Werner Almesberger <werner@almesberger.net>
 *
 * Copyright (c) 2015 - 2016 Stefan Schmidt <stefan@datenfreihafen.org>
 *
 * Based on at86rf230.c and spi_atusb.c.
 * at86rf230.c is
 * Copyright (C) 2009 Siemens AG
 * Written by: Dmitry Eremin-Solenikov <dmitry.baryshkov@siemens.com>
 *
 * spi_atusb.c is
 * Copyright (c) 2011 Richard Sharpe <realrichardsharpe@gmail.com>
 * Copyright (c) 2011 Stefan Schmidt <stefan@datenfreihafen.org>
 * Copyright (c) 2011 Werner Almesberger <werner@almesberger.net>
 *
 * USB initialization is
 * Copyright (c) 2013 Alexander Aring <alex.aring@gmail.com>
 *
 * Busware HUL support is
 * Copyright (c) 2017 Josef Filzmaier <j.filzmaier@gmx.at>
 */

#include <linux/kernel.h>
#include <linux/slab.h>
#include <linux/module.h>
#include <linux/jiffies.h>
#include <linux/usb.h>
#include <linux/skbuff.h>

#include <net/cfg802154.h>
#include <net/mac802154.h>

#include "at86rf230.h"
#include "atusb.h"

#define ATUSB_JEDEC_ATMEL	0x1f	/* JEDEC manufacturer ID */

#define ATUSB_NUM_RX_URBS	4	/* allow for a bit of local latency */
#define ATUSB_ALLOC_DELAY_MS	100	/* delay after failed allocation */
#define ATUSB_TX_TIMEOUT_MS	200	/* on the air timeout */

struct atusb {
	struct ieee802154_hw *hw;
	struct usb_device *usb_dev;
	struct atusb_chip_data *data;
	int shutdown;			/* non-zero if shutting down */
	int err;			/* set by first error */

	/* RX variables */
	struct delayed_work work;	/* memory allocations */
	struct usb_anchor idle_urbs;	/* URBs waiting to be submitted */
	struct usb_anchor rx_urbs;	/* URBs waiting for reception */

	/* TX variables */
	struct usb_ctrlrequest tx_dr;
	struct urb *tx_urb;
	struct sk_buff *tx_skb;
	u8 tx_ack_seq;		/* current TX ACK sequence number */

	/* Firmware variable */
	unsigned char fw_ver_maj;	/* Firmware major version number */
	unsigned char fw_ver_min;	/* Firmware minor version number */
	unsigned char fw_hw_type;	/* Firmware hardware type */
};

struct atusb_chip_data {
	u16 t_channel_switch;
	int rssi_base_val;

	int (*set_channel)(struct ieee802154_hw*, u8, u8);
	int (*set_txpower)(struct ieee802154_hw*, s32);
};

static int atusb_write_subreg(struct atusb *atusb, u8 reg, u8 mask,
			      u8 shift, u8 value)
{
	struct usb_device *usb_dev = atusb->usb_dev;
	u8 orig, tmp;
	int ret = 0;

	dev_dbg(&usb_dev->dev, "%s: 0x%02x <- 0x%02x\n", __func__, reg, value);

	ret = usb_control_msg_recv(usb_dev, 0, ATUSB_REG_READ, ATUSB_REQ_FROM_DEV,
				   0, reg, &orig, 1, 1000, GFP_KERNEL);
	if (ret < 0)
		return ret;

	/* Write the value only into that part of the register which is allowed
	 * by the mask. All other bits stay as before.
	 */
	tmp = orig & ~mask;
	tmp |= (value << shift) & mask;

	if (tmp != orig)
		ret = usb_control_msg_send(usb_dev, 0, ATUSB_REG_WRITE, ATUSB_REQ_TO_DEV,
					   tmp, reg, NULL, 0, 1000, GFP_KERNEL);

	return ret;
}

static int atusb_read_subreg(struct atusb *lp,
			     unsigned int addr, unsigned int mask,
			     unsigned int shift)
{
	int reg, ret;
<<<<<<< HEAD

	ret = usb_control_msg_recv(lp->usb_dev, 0, ATUSB_REG_READ, ATUSB_REQ_FROM_DEV,
				   0, addr, &reg, 1, 1000, GFP_KERNEL);
	if (ret < 0)
		return ret;

	reg = (reg & mask) >> shift;

=======

	ret = usb_control_msg_recv(lp->usb_dev, 0, ATUSB_REG_READ, ATUSB_REQ_FROM_DEV,
				   0, addr, &reg, 1, 1000, GFP_KERNEL);
	if (ret < 0)
		return ret;

	reg = (reg & mask) >> shift;

>>>>>>> 88084a3d
	return reg;
}

static int atusb_get_and_clear_error(struct atusb *atusb)
{
	int err = atusb->err;

	atusb->err = 0;
	return err;
}

/* ----- skb allocation ---------------------------------------------------- */

#define MAX_PSDU	127
#define MAX_RX_XFER	(1 + MAX_PSDU + 2 + 1)	/* PHR+PSDU+CRC+LQI */

#define SKB_ATUSB(skb)	(*(struct atusb **)(skb)->cb)

static void atusb_in(struct urb *urb);

static int atusb_submit_rx_urb(struct atusb *atusb, struct urb *urb)
{
	struct usb_device *usb_dev = atusb->usb_dev;
	struct sk_buff *skb = urb->context;
	int ret;

	if (!skb) {
		skb = alloc_skb(MAX_RX_XFER, GFP_KERNEL);
		if (!skb) {
			dev_warn_ratelimited(&usb_dev->dev,
					     "atusb_in: can't allocate skb\n");
			return -ENOMEM;
		}
		skb_put(skb, MAX_RX_XFER);
		SKB_ATUSB(skb) = atusb;
	}

	usb_fill_bulk_urb(urb, usb_dev, usb_rcvbulkpipe(usb_dev, 1),
			  skb->data, MAX_RX_XFER, atusb_in, skb);
	usb_anchor_urb(urb, &atusb->rx_urbs);

	ret = usb_submit_urb(urb, GFP_KERNEL);
	if (ret) {
		usb_unanchor_urb(urb);
		kfree_skb(skb);
		urb->context = NULL;
	}
	return ret;
}

static void atusb_work_urbs(struct work_struct *work)
{
	struct atusb *atusb =
	    container_of(to_delayed_work(work), struct atusb, work);
	struct usb_device *usb_dev = atusb->usb_dev;
	struct urb *urb;
	int ret;

	if (atusb->shutdown)
		return;

	do {
		urb = usb_get_from_anchor(&atusb->idle_urbs);
		if (!urb)
			return;
		ret = atusb_submit_rx_urb(atusb, urb);
	} while (!ret);

	usb_anchor_urb(urb, &atusb->idle_urbs);
	dev_warn_ratelimited(&usb_dev->dev,
			     "atusb_in: can't allocate/submit URB (%d)\n", ret);
	schedule_delayed_work(&atusb->work,
			      msecs_to_jiffies(ATUSB_ALLOC_DELAY_MS) + 1);
}

/* ----- Asynchronous USB -------------------------------------------------- */

static void atusb_tx_done(struct atusb *atusb, u8 seq)
{
	struct usb_device *usb_dev = atusb->usb_dev;
	u8 expect = atusb->tx_ack_seq;

	dev_dbg(&usb_dev->dev, "%s (0x%02x/0x%02x)\n", __func__, seq, expect);
	if (seq == expect) {
		/* TODO check for ifs handling in firmware */
		ieee802154_xmit_complete(atusb->hw, atusb->tx_skb, false);
	} else {
		/* TODO I experience this case when atusb has a tx complete
		 * irq before probing, we should fix the firmware it's an
		 * unlikely case now that seq == expect is then true, but can
		 * happen and fail with a tx_skb = NULL;
		 */
		ieee802154_xmit_hw_error(atusb->hw, atusb->tx_skb);
	}
}

static void atusb_in_good(struct urb *urb)
{
	struct usb_device *usb_dev = urb->dev;
	struct sk_buff *skb = urb->context;
	struct atusb *atusb = SKB_ATUSB(skb);
	u8 len, lqi;

	if (!urb->actual_length) {
		dev_dbg(&usb_dev->dev, "atusb_in: zero-sized URB ?\n");
		return;
	}

	len = *skb->data;

	if (urb->actual_length == 1) {
		atusb_tx_done(atusb, len);
		return;
	}

	if (len + 1 > urb->actual_length - 1) {
		dev_dbg(&usb_dev->dev, "atusb_in: frame len %d+1 > URB %u-1\n",
			len, urb->actual_length);
		return;
	}

	if (!ieee802154_is_valid_psdu_len(len)) {
		dev_dbg(&usb_dev->dev, "atusb_in: frame corrupted\n");
		return;
	}

	lqi = skb->data[len + 1];
	dev_dbg(&usb_dev->dev, "atusb_in: rx len %d lqi 0x%02x\n", len, lqi);
	skb_pull(skb, 1);	/* remove PHR */
	skb_trim(skb, len);	/* get payload only */
	ieee802154_rx_irqsafe(atusb->hw, skb, lqi);
	urb->context = NULL;	/* skb is gone */
}

static void atusb_in(struct urb *urb)
{
	struct usb_device *usb_dev = urb->dev;
	struct sk_buff *skb = urb->context;
	struct atusb *atusb = SKB_ATUSB(skb);

	dev_dbg(&usb_dev->dev, "%s: status %d len %d\n", __func__,
		urb->status, urb->actual_length);
	if (urb->status) {
		if (urb->status == -ENOENT) { /* being killed */
			kfree_skb(skb);
			urb->context = NULL;
			return;
		}
		dev_dbg(&usb_dev->dev, "%s: URB error %d\n", __func__, urb->status);
	} else {
		atusb_in_good(urb);
	}

	usb_anchor_urb(urb, &atusb->idle_urbs);
	if (!atusb->shutdown)
		schedule_delayed_work(&atusb->work, 0);
}

/* ----- URB allocation/deallocation --------------------------------------- */

static void atusb_free_urbs(struct atusb *atusb)
{
	struct urb *urb;

	while (1) {
		urb = usb_get_from_anchor(&atusb->idle_urbs);
		if (!urb)
			break;
		kfree_skb(urb->context);
		usb_free_urb(urb);
	}
}

static int atusb_alloc_urbs(struct atusb *atusb, int n)
{
	struct urb *urb;

	while (n) {
		urb = usb_alloc_urb(0, GFP_KERNEL);
		if (!urb) {
			atusb_free_urbs(atusb);
			return -ENOMEM;
		}
		usb_anchor_urb(urb, &atusb->idle_urbs);
		usb_free_urb(urb);
		n--;
	}
	return 0;
}

/* ----- IEEE 802.15.4 interface operations -------------------------------- */

static void atusb_xmit_complete(struct urb *urb)
{
	dev_dbg(&urb->dev->dev, "atusb_xmit urb completed");
}

static int atusb_xmit(struct ieee802154_hw *hw, struct sk_buff *skb)
{
	struct atusb *atusb = hw->priv;
	struct usb_device *usb_dev = atusb->usb_dev;
	int ret;

	dev_dbg(&usb_dev->dev, "%s (%d)\n", __func__, skb->len);
	atusb->tx_skb = skb;
	atusb->tx_ack_seq++;
	atusb->tx_dr.wIndex = cpu_to_le16(atusb->tx_ack_seq);
	atusb->tx_dr.wLength = cpu_to_le16(skb->len);

	usb_fill_control_urb(atusb->tx_urb, usb_dev,
			     usb_sndctrlpipe(usb_dev, 0),
			     (unsigned char *)&atusb->tx_dr, skb->data,
			     skb->len, atusb_xmit_complete, NULL);
	ret = usb_submit_urb(atusb->tx_urb, GFP_ATOMIC);
	dev_dbg(&usb_dev->dev, "%s done (%d)\n", __func__, ret);
	return ret;
}

static int atusb_ed(struct ieee802154_hw *hw, u8 *level)
{
	WARN_ON(!level);
	*level = 0xbe;
	return 0;
}

static int atusb_set_hw_addr_filt(struct ieee802154_hw *hw,
				  struct ieee802154_hw_addr_filt *filt,
				  unsigned long changed)
{
	struct atusb *atusb = hw->priv;
	struct device *dev = &atusb->usb_dev->dev;

	if (changed & IEEE802154_AFILT_SADDR_CHANGED) {
		u16 addr = le16_to_cpu(filt->short_addr);

		dev_vdbg(dev, "%s called for saddr\n", __func__);
		usb_control_msg_send(atusb->usb_dev, 0, ATUSB_REG_WRITE, ATUSB_REQ_TO_DEV,
				     addr, RG_SHORT_ADDR_0, NULL, 0, 1000, GFP_KERNEL);

		usb_control_msg_send(atusb->usb_dev, 0, ATUSB_REG_WRITE, ATUSB_REQ_TO_DEV,
				     addr >> 8, RG_SHORT_ADDR_1, NULL, 0, 1000, GFP_KERNEL);
	}

	if (changed & IEEE802154_AFILT_PANID_CHANGED) {
		u16 pan = le16_to_cpu(filt->pan_id);

		dev_vdbg(dev, "%s called for pan id\n", __func__);
		usb_control_msg_send(atusb->usb_dev, 0, ATUSB_REG_WRITE, ATUSB_REQ_TO_DEV,
				     pan, RG_PAN_ID_0, NULL, 0, 1000, GFP_KERNEL);

		usb_control_msg_send(atusb->usb_dev, 0, ATUSB_REG_WRITE, ATUSB_REQ_TO_DEV,
				     pan >> 8, RG_PAN_ID_1, NULL, 0, 1000, GFP_KERNEL);
	}

	if (changed & IEEE802154_AFILT_IEEEADDR_CHANGED) {
		u8 i, addr[IEEE802154_EXTENDED_ADDR_LEN];

		memcpy(addr, &filt->ieee_addr, IEEE802154_EXTENDED_ADDR_LEN);
		dev_vdbg(dev, "%s called for IEEE addr\n", __func__);
		for (i = 0; i < 8; i++)
			usb_control_msg_send(atusb->usb_dev, 0, ATUSB_REG_WRITE, ATUSB_REQ_TO_DEV,
					     addr[i], RG_IEEE_ADDR_0 + i, NULL, 0,
					     1000, GFP_KERNEL);
	}

	if (changed & IEEE802154_AFILT_PANC_CHANGED) {
		dev_vdbg(dev, "%s called for panc change\n", __func__);
		if (filt->pan_coord)
			atusb_write_subreg(atusb, SR_AACK_I_AM_COORD, 1);
		else
			atusb_write_subreg(atusb, SR_AACK_I_AM_COORD, 0);
	}

	return atusb_get_and_clear_error(atusb);
}

static int atusb_start(struct ieee802154_hw *hw)
{
	struct atusb *atusb = hw->priv;
	struct usb_device *usb_dev = atusb->usb_dev;
	int ret;

	dev_dbg(&usb_dev->dev, "%s\n", __func__);
	schedule_delayed_work(&atusb->work, 0);
	usb_control_msg_send(atusb->usb_dev, 0, ATUSB_RX_MODE, ATUSB_REQ_TO_DEV, 1, 0,
			     NULL, 0, 1000, GFP_KERNEL);
	ret = atusb_get_and_clear_error(atusb);
	if (ret < 0)
		usb_kill_anchored_urbs(&atusb->idle_urbs);
	return ret;
}

static void atusb_stop(struct ieee802154_hw *hw)
{
	struct atusb *atusb = hw->priv;
	struct usb_device *usb_dev = atusb->usb_dev;

	dev_dbg(&usb_dev->dev, "%s\n", __func__);
	usb_kill_anchored_urbs(&atusb->idle_urbs);
	usb_control_msg_send(atusb->usb_dev, 0, ATUSB_RX_MODE, ATUSB_REQ_TO_DEV, 0, 0,
			     NULL, 0, 1000, GFP_KERNEL);
	atusb_get_and_clear_error(atusb);
}

#define ATUSB_MAX_TX_POWERS 0xF
static const s32 atusb_powers[ATUSB_MAX_TX_POWERS + 1] = {
	300, 280, 230, 180, 130, 70, 0, -100, -200, -300, -400, -500, -700,
	-900, -1200, -1700,
};

static int
atusb_txpower(struct ieee802154_hw *hw, s32 mbm)
{
	struct atusb *atusb = hw->priv;

	if (atusb->data)
		return atusb->data->set_txpower(hw, mbm);
	else
		return -ENOTSUPP;
}

static int
atusb_set_txpower(struct ieee802154_hw *hw, s32 mbm)
{
	struct atusb *atusb = hw->priv;
	u32 i;

	for (i = 0; i < hw->phy->supported.tx_powers_size; i++) {
		if (hw->phy->supported.tx_powers[i] == mbm)
			return atusb_write_subreg(atusb, SR_TX_PWR_23X, i);
	}

	return -EINVAL;
}

static int
hulusb_set_txpower(struct ieee802154_hw *hw, s32 mbm)
{
	u32 i;

	for (i = 0; i < hw->phy->supported.tx_powers_size; i++) {
		if (hw->phy->supported.tx_powers[i] == mbm)
			return atusb_write_subreg(hw->priv, SR_TX_PWR_212, i);
	}

	return -EINVAL;
}

#define ATUSB_MAX_ED_LEVELS 0xF
static const s32 atusb_ed_levels[ATUSB_MAX_ED_LEVELS + 1] = {
	-9100, -8900, -8700, -8500, -8300, -8100, -7900, -7700, -7500, -7300,
	-7100, -6900, -6700, -6500, -6300, -6100,
};

#define AT86RF212_MAX_TX_POWERS 0x1F
static const s32 at86rf212_powers[AT86RF212_MAX_TX_POWERS + 1] = {
	500, 400, 300, 200, 100, 0, -100, -200, -300, -400, -500, -600, -700,
	-800, -900, -1000, -1100, -1200, -1300, -1400, -1500, -1600, -1700,
	-1800, -1900, -2000, -2100, -2200, -2300, -2400, -2500, -2600,
};

#define AT86RF2XX_MAX_ED_LEVELS 0xF
static const s32 at86rf212_ed_levels_100[AT86RF2XX_MAX_ED_LEVELS + 1] = {
	-10000, -9800, -9600, -9400, -9200, -9000, -8800, -8600, -8400, -8200,
	-8000, -7800, -7600, -7400, -7200, -7000,
};

static const s32 at86rf212_ed_levels_98[AT86RF2XX_MAX_ED_LEVELS + 1] = {
	-9800, -9600, -9400, -9200, -9000, -8800, -8600, -8400, -8200, -8000,
	-7800, -7600, -7400, -7200, -7000, -6800,
};

static int
atusb_set_cca_mode(struct ieee802154_hw *hw, const struct wpan_phy_cca *cca)
{
	struct atusb *atusb = hw->priv;
	u8 val;

	/* mapping 802.15.4 to driver spec */
	switch (cca->mode) {
	case NL802154_CCA_ENERGY:
		val = 1;
		break;
	case NL802154_CCA_CARRIER:
		val = 2;
		break;
	case NL802154_CCA_ENERGY_CARRIER:
		switch (cca->opt) {
		case NL802154_CCA_OPT_ENERGY_CARRIER_AND:
			val = 3;
			break;
		case NL802154_CCA_OPT_ENERGY_CARRIER_OR:
			val = 0;
			break;
		default:
			return -EINVAL;
		}
		break;
	default:
		return -EINVAL;
	}

	return atusb_write_subreg(atusb, SR_CCA_MODE, val);
}

static int hulusb_set_cca_ed_level(struct atusb *lp, int rssi_base_val)
{
	int cca_ed_thres;

	cca_ed_thres = atusb_read_subreg(lp, SR_CCA_ED_THRES);
	if (cca_ed_thres < 0)
		return cca_ed_thres;

	switch (rssi_base_val) {
	case -98:
		lp->hw->phy->supported.cca_ed_levels = at86rf212_ed_levels_98;
		lp->hw->phy->supported.cca_ed_levels_size = ARRAY_SIZE(at86rf212_ed_levels_98);
		lp->hw->phy->cca_ed_level = at86rf212_ed_levels_98[cca_ed_thres];
		break;
	case -100:
		lp->hw->phy->supported.cca_ed_levels = at86rf212_ed_levels_100;
		lp->hw->phy->supported.cca_ed_levels_size = ARRAY_SIZE(at86rf212_ed_levels_100);
		lp->hw->phy->cca_ed_level = at86rf212_ed_levels_100[cca_ed_thres];
		break;
	default:
		WARN_ON(1);
	}

	return 0;
}

static int
atusb_set_cca_ed_level(struct ieee802154_hw *hw, s32 mbm)
{
	struct atusb *atusb = hw->priv;
	u32 i;

	for (i = 0; i < hw->phy->supported.cca_ed_levels_size; i++) {
		if (hw->phy->supported.cca_ed_levels[i] == mbm)
			return atusb_write_subreg(atusb, SR_CCA_ED_THRES, i);
	}

	return -EINVAL;
}

static int atusb_channel(struct ieee802154_hw *hw, u8 page, u8 channel)
{
	struct atusb *atusb = hw->priv;
	int ret = -ENOTSUPP;

	if (atusb->data) {
		ret = atusb->data->set_channel(hw, page, channel);
		/* @@@ ugly synchronization */
		msleep(atusb->data->t_channel_switch);
	}

	return ret;
}

static int atusb_set_channel(struct ieee802154_hw *hw, u8 page, u8 channel)
{
	struct atusb *atusb = hw->priv;
	int ret;

	ret = atusb_write_subreg(atusb, SR_CHANNEL, channel);
	if (ret < 0)
		return ret;
	return 0;
}

static int hulusb_set_channel(struct ieee802154_hw *hw, u8 page, u8 channel)
{
	int rc;
	int rssi_base_val;

	struct atusb *lp = hw->priv;

	if (channel == 0)
		rc = atusb_write_subreg(lp, SR_SUB_MODE, 0);
	else
		rc = atusb_write_subreg(lp, SR_SUB_MODE, 1);
	if (rc < 0)
		return rc;

	if (page == 0) {
		rc = atusb_write_subreg(lp, SR_BPSK_QPSK, 0);
		rssi_base_val = -100;
	} else {
		rc = atusb_write_subreg(lp, SR_BPSK_QPSK, 1);
		rssi_base_val = -98;
	}
	if (rc < 0)
		return rc;

	rc = hulusb_set_cca_ed_level(lp, rssi_base_val);
	if (rc < 0)
		return rc;

	return atusb_write_subreg(lp, SR_CHANNEL, channel);
}

static int
atusb_set_csma_params(struct ieee802154_hw *hw, u8 min_be, u8 max_be, u8 retries)
{
	struct atusb *atusb = hw->priv;
	int ret;

	ret = atusb_write_subreg(atusb, SR_MIN_BE, min_be);
	if (ret)
		return ret;

	ret = atusb_write_subreg(atusb, SR_MAX_BE, max_be);
	if (ret)
		return ret;

	return atusb_write_subreg(atusb, SR_MAX_CSMA_RETRIES, retries);
}

static int
hulusb_set_lbt(struct ieee802154_hw *hw, bool on)
{
	struct atusb *atusb = hw->priv;

	return atusb_write_subreg(atusb, SR_CSMA_LBT_MODE, on);
}

static int
atusb_set_frame_retries(struct ieee802154_hw *hw, s8 retries)
{
	struct atusb *atusb = hw->priv;

	return atusb_write_subreg(atusb, SR_MAX_FRAME_RETRIES, retries);
}

static int
atusb_set_promiscuous_mode(struct ieee802154_hw *hw, const bool on)
{
	struct atusb *atusb = hw->priv;
	int ret;

	if (on) {
		ret = atusb_write_subreg(atusb, SR_AACK_DIS_ACK, 1);
		if (ret < 0)
			return ret;

		ret = atusb_write_subreg(atusb, SR_AACK_PROM_MODE, 1);
		if (ret < 0)
			return ret;
	} else {
		ret = atusb_write_subreg(atusb, SR_AACK_PROM_MODE, 0);
		if (ret < 0)
			return ret;

		ret = atusb_write_subreg(atusb, SR_AACK_DIS_ACK, 0);
		if (ret < 0)
			return ret;
	}

	return 0;
}

static struct atusb_chip_data atusb_chip_data = {
	.t_channel_switch = 1,
	.rssi_base_val = -91,
	.set_txpower = atusb_set_txpower,
	.set_channel = atusb_set_channel,
};

static struct atusb_chip_data hulusb_chip_data = {
	.t_channel_switch = 11,
	.rssi_base_val = -100,
	.set_txpower = hulusb_set_txpower,
	.set_channel = hulusb_set_channel,
};

static const struct ieee802154_ops atusb_ops = {
	.owner			= THIS_MODULE,
	.xmit_async		= atusb_xmit,
	.ed			= atusb_ed,
	.set_channel		= atusb_channel,
	.start			= atusb_start,
	.stop			= atusb_stop,
	.set_hw_addr_filt	= atusb_set_hw_addr_filt,
	.set_txpower		= atusb_txpower,
	.set_lbt		= hulusb_set_lbt,
	.set_cca_mode		= atusb_set_cca_mode,
	.set_cca_ed_level	= atusb_set_cca_ed_level,
	.set_csma_params	= atusb_set_csma_params,
	.set_frame_retries	= atusb_set_frame_retries,
	.set_promiscuous_mode	= atusb_set_promiscuous_mode,
};

/* ----- Firmware and chip version information ----------------------------- */

static int atusb_get_and_show_revision(struct atusb *atusb)
{
	struct usb_device *usb_dev = atusb->usb_dev;
	char *hw_name;
	unsigned char buffer[3];
	int ret;

	/* Get a couple of the ATMega Firmware values */
	ret = usb_control_msg_recv(atusb->usb_dev, 0, ATUSB_ID, ATUSB_REQ_FROM_DEV, 0, 0,
				   buffer, 3, 1000, GFP_KERNEL);
	if (!ret) {
		atusb->fw_ver_maj = buffer[0];
		atusb->fw_ver_min = buffer[1];
		atusb->fw_hw_type = buffer[2];

		switch (atusb->fw_hw_type) {
		case ATUSB_HW_TYPE_100813:
		case ATUSB_HW_TYPE_101216:
		case ATUSB_HW_TYPE_110131:
			hw_name = "ATUSB";
			atusb->data = &atusb_chip_data;
			break;
		case ATUSB_HW_TYPE_RZUSB:
			hw_name = "RZUSB";
			atusb->data = &atusb_chip_data;
			break;
		case ATUSB_HW_TYPE_HULUSB:
			hw_name = "HULUSB";
			atusb->data = &hulusb_chip_data;
			break;
		default:
			hw_name = "UNKNOWN";
			atusb->err = -ENOTSUPP;
			ret = -ENOTSUPP;
			break;
		}

		dev_info(&usb_dev->dev,
			 "Firmware: major: %u, minor: %u, hardware type: %s (%d)\n",
			 atusb->fw_ver_maj, atusb->fw_ver_min, hw_name,
			 atusb->fw_hw_type);
	}
	if (atusb->fw_ver_maj == 0 && atusb->fw_ver_min < 2) {
		dev_info(&usb_dev->dev,
			 "Firmware version (%u.%u) predates our first public release.",
			 atusb->fw_ver_maj, atusb->fw_ver_min);
		dev_info(&usb_dev->dev, "Please update to version 0.2 or newer");
	}

	return ret;
}

static int atusb_get_and_show_build(struct atusb *atusb)
{
	struct usb_device *usb_dev = atusb->usb_dev;
	char *build;
	int ret;

	build = kmalloc(ATUSB_BUILD_SIZE + 1, GFP_KERNEL);
	if (!build)
		return -ENOMEM;

	ret = usb_control_msg(atusb->usb_dev, usb_rcvctrlpipe(usb_dev, 0), ATUSB_BUILD,
			      ATUSB_REQ_FROM_DEV, 0, 0, build, ATUSB_BUILD_SIZE, 1000);
	if (ret >= 0) {
		build[ret] = 0;
		dev_info(&usb_dev->dev, "Firmware: build %s\n", build);
	}

	kfree(build);
	return ret;
}

static int atusb_get_and_conf_chip(struct atusb *atusb)
{
	struct usb_device *usb_dev = atusb->usb_dev;
	u8 man_id_0, man_id_1, part_num, version_num;
	const char *chip;
	struct ieee802154_hw *hw = atusb->hw;
	int ret;

	ret = usb_control_msg_recv(usb_dev, 0, ATUSB_REG_READ, ATUSB_REQ_FROM_DEV,
				   0, RG_MAN_ID_0, &man_id_0, 1, 1000, GFP_KERNEL);
	if (ret < 0)
		return ret;

	ret = usb_control_msg_recv(usb_dev, 0, ATUSB_REG_READ, ATUSB_REQ_FROM_DEV,
				   0, RG_MAN_ID_1, &man_id_1, 1, 1000, GFP_KERNEL);
	if (ret < 0)
		return ret;

	ret = usb_control_msg_recv(usb_dev, 0, ATUSB_REG_READ, ATUSB_REQ_FROM_DEV,
				   0, RG_PART_NUM, &part_num, 1, 1000, GFP_KERNEL);
	if (ret < 0)
		return ret;

	ret = usb_control_msg_recv(usb_dev, 0, ATUSB_REG_READ, ATUSB_REQ_FROM_DEV,
				   0, RG_VERSION_NUM, &version_num, 1, 1000, GFP_KERNEL);
	if (ret < 0)
		return ret;

	hw->flags = IEEE802154_HW_TX_OMIT_CKSUM | IEEE802154_HW_AFILT |
		    IEEE802154_HW_PROMISCUOUS | IEEE802154_HW_CSMA_PARAMS;

	hw->phy->flags = WPAN_PHY_FLAG_TXPOWER | WPAN_PHY_FLAG_CCA_ED_LEVEL |
			 WPAN_PHY_FLAG_CCA_MODE;

	hw->phy->supported.cca_modes = BIT(NL802154_CCA_ENERGY) |
				       BIT(NL802154_CCA_CARRIER) |
				       BIT(NL802154_CCA_ENERGY_CARRIER);
	hw->phy->supported.cca_opts = BIT(NL802154_CCA_OPT_ENERGY_CARRIER_AND) |
				      BIT(NL802154_CCA_OPT_ENERGY_CARRIER_OR);

	hw->phy->cca.mode = NL802154_CCA_ENERGY;

	hw->phy->current_page = 0;

	if ((man_id_1 << 8 | man_id_0) != ATUSB_JEDEC_ATMEL) {
		dev_err(&usb_dev->dev,
			"non-Atmel transceiver xxxx%02x%02x\n",
			man_id_1, man_id_0);
		goto fail;
	}

	switch (part_num) {
	case 2:
		chip = "AT86RF230";
		atusb->hw->phy->supported.channels[0] = 0x7FFF800;
		atusb->hw->phy->current_channel = 11;	/* reset default */
		atusb->hw->phy->supported.tx_powers = atusb_powers;
		atusb->hw->phy->supported.tx_powers_size = ARRAY_SIZE(atusb_powers);
		hw->phy->supported.cca_ed_levels = atusb_ed_levels;
		hw->phy->supported.cca_ed_levels_size = ARRAY_SIZE(atusb_ed_levels);
		break;
	case 3:
		chip = "AT86RF231";
		atusb->hw->phy->supported.channels[0] = 0x7FFF800;
		atusb->hw->phy->current_channel = 11;	/* reset default */
		atusb->hw->phy->supported.tx_powers = atusb_powers;
		atusb->hw->phy->supported.tx_powers_size = ARRAY_SIZE(atusb_powers);
		hw->phy->supported.cca_ed_levels = atusb_ed_levels;
		hw->phy->supported.cca_ed_levels_size = ARRAY_SIZE(atusb_ed_levels);
		break;
	case 7:
		chip = "AT86RF212";
		atusb->hw->flags |= IEEE802154_HW_LBT;
		atusb->hw->phy->supported.channels[0] = 0x00007FF;
		atusb->hw->phy->supported.channels[2] = 0x00007FF;
		atusb->hw->phy->current_channel = 5;
		atusb->hw->phy->supported.lbt = NL802154_SUPPORTED_BOOL_BOTH;
		atusb->hw->phy->supported.tx_powers = at86rf212_powers;
		atusb->hw->phy->supported.tx_powers_size = ARRAY_SIZE(at86rf212_powers);
		atusb->hw->phy->supported.cca_ed_levels = at86rf212_ed_levels_100;
		atusb->hw->phy->supported.cca_ed_levels_size = ARRAY_SIZE(at86rf212_ed_levels_100);
		break;
	default:
		dev_err(&usb_dev->dev,
			"unexpected transceiver, part 0x%02x version 0x%02x\n",
			part_num, version_num);
		goto fail;
	}

	hw->phy->transmit_power = hw->phy->supported.tx_powers[0];
	hw->phy->cca_ed_level = hw->phy->supported.cca_ed_levels[7];

	dev_info(&usb_dev->dev, "ATUSB: %s version %d\n", chip, version_num);

	return 0;

fail:
	atusb->err = -ENODEV;
	return -ENODEV;
}

static int atusb_set_extended_addr(struct atusb *atusb)
{
	struct usb_device *usb_dev = atusb->usb_dev;
	unsigned char buffer[IEEE802154_EXTENDED_ADDR_LEN];
	__le64 extended_addr;
	u64 addr;
	int ret;

	/* Firmware versions before 0.3 do not support the EUI64_READ command.
	 * Just use a random address and be done.
	 */
	if (atusb->fw_ver_maj == 0 && atusb->fw_ver_min < 3) {
		ieee802154_random_extended_addr(&atusb->hw->phy->perm_extended_addr);
		return 0;
	}

	/* Firmware is new enough so we fetch the address from EEPROM */
	ret = usb_control_msg_recv(atusb->usb_dev, 0, ATUSB_EUI64_READ, ATUSB_REQ_FROM_DEV, 0, 0,
				   buffer, IEEE802154_EXTENDED_ADDR_LEN, 1000, GFP_KERNEL);
	if (ret < 0) {
		dev_err(&usb_dev->dev, "failed to fetch extended address, random address set\n");
		ieee802154_random_extended_addr(&atusb->hw->phy->perm_extended_addr);
		return ret;
	}

	memcpy(&extended_addr, buffer, IEEE802154_EXTENDED_ADDR_LEN);
	/* Check if read address is not empty and the unicast bit is set correctly */
	if (!ieee802154_is_valid_extended_unicast_addr(extended_addr)) {
		dev_info(&usb_dev->dev, "no permanent extended address found, random address set\n");
		ieee802154_random_extended_addr(&atusb->hw->phy->perm_extended_addr);
	} else {
		atusb->hw->phy->perm_extended_addr = extended_addr;
		addr = swab64((__force u64)atusb->hw->phy->perm_extended_addr);
		dev_info(&usb_dev->dev, "Read permanent extended address %8phC from device\n",
			 &addr);
	}

	return ret;
}

/* ----- Setup ------------------------------------------------------------- */

static int atusb_probe(struct usb_interface *interface,
		       const struct usb_device_id *id)
{
	struct usb_device *usb_dev = interface_to_usbdev(interface);
	struct ieee802154_hw *hw;
	struct atusb *atusb = NULL;
	int ret = -ENOMEM;

	hw = ieee802154_alloc_hw(sizeof(struct atusb), &atusb_ops);
	if (!hw)
		return -ENOMEM;

	atusb = hw->priv;
	atusb->hw = hw;
	atusb->usb_dev = usb_get_dev(usb_dev);
	usb_set_intfdata(interface, atusb);

	atusb->shutdown = 0;
	atusb->err = 0;
	INIT_DELAYED_WORK(&atusb->work, atusb_work_urbs);
	init_usb_anchor(&atusb->idle_urbs);
	init_usb_anchor(&atusb->rx_urbs);

	if (atusb_alloc_urbs(atusb, ATUSB_NUM_RX_URBS))
		goto fail;

	atusb->tx_dr.bRequestType = ATUSB_REQ_TO_DEV;
	atusb->tx_dr.bRequest = ATUSB_TX;
	atusb->tx_dr.wValue = cpu_to_le16(0);

	atusb->tx_urb = usb_alloc_urb(0, GFP_KERNEL);
	if (!atusb->tx_urb)
		goto fail;

	hw->parent = &usb_dev->dev;

	usb_control_msg_send(atusb->usb_dev, 0, ATUSB_RF_RESET, ATUSB_REQ_TO_DEV, 0, 0,
			     NULL, 0, 1000, GFP_KERNEL);
	atusb_get_and_conf_chip(atusb);
	atusb_get_and_show_revision(atusb);
	atusb_get_and_show_build(atusb);
	atusb_set_extended_addr(atusb);

	if ((atusb->fw_ver_maj == 0 && atusb->fw_ver_min >= 3) || atusb->fw_ver_maj > 0)
		hw->flags |= IEEE802154_HW_FRAME_RETRIES;

	ret = atusb_get_and_clear_error(atusb);
	if (ret) {
		dev_err(&atusb->usb_dev->dev,
			"%s: initialization failed, error = %d\n",
			__func__, ret);
		goto fail;
	}

	ret = ieee802154_register_hw(hw);
	if (ret)
		goto fail;

	/* If we just powered on, we're now in P_ON and need to enter TRX_OFF
	 * explicitly. Any resets after that will send us straight to TRX_OFF,
	 * making the command below redundant.
	 */
	usb_control_msg_send(atusb->usb_dev, 0, ATUSB_REG_WRITE, ATUSB_REQ_TO_DEV,
			     STATE_FORCE_TRX_OFF, RG_TRX_STATE, NULL, 0, 1000, GFP_KERNEL);

	msleep(1);	/* reset => TRX_OFF, tTR13 = 37 us */

#if 0
	/* Calculating the maximum time available to empty the frame buffer
	 * on reception:
	 *
	 * According to [1], the inter-frame gap is
	 * R * 20 * 16 us + 128 us
	 * where R is a random number from 0 to 7. Furthermore, we have 20 bit
	 * times (80 us at 250 kbps) of SHR of the next frame before the
	 * transceiver begins storing data in the frame buffer.
	 *
	 * This yields a minimum time of 208 us between the last data of a
	 * frame and the first data of the next frame. This time is further
	 * reduced by interrupt latency in the atusb firmware.
	 *
	 * atusb currently needs about 500 us to retrieve a maximum-sized
	 * frame. We therefore have to allow reception of a new frame to begin
	 * while we retrieve the previous frame.
	 *
	 * [1] "JN-AN-1035 Calculating data rates in an IEEE 802.15.4-based
	 *      network", Jennic 2006.
	 *     http://www.jennic.com/download_file.php?supportFile=JN-AN-1035%20Calculating%20802-15-4%20Data%20Rates-1v0.pdf
	 */

	atusb_write_subreg(atusb, SR_RX_SAFE_MODE, 1);
#endif
	usb_control_msg_send(atusb->usb_dev, 0, ATUSB_REG_WRITE, ATUSB_REQ_TO_DEV,
			     0xff, RG_IRQ_MASK, NULL, 0, 1000, GFP_KERNEL);

	ret = atusb_get_and_clear_error(atusb);
	if (!ret)
		return 0;

	dev_err(&atusb->usb_dev->dev,
		"%s: setup failed, error = %d\n",
		__func__, ret);

	ieee802154_unregister_hw(hw);
fail:
	atusb_free_urbs(atusb);
	usb_kill_urb(atusb->tx_urb);
	usb_free_urb(atusb->tx_urb);
	usb_put_dev(usb_dev);
	ieee802154_free_hw(hw);
	return ret;
}

static void atusb_disconnect(struct usb_interface *interface)
{
	struct atusb *atusb = usb_get_intfdata(interface);

	dev_dbg(&atusb->usb_dev->dev, "%s\n", __func__);

	atusb->shutdown = 1;
	cancel_delayed_work_sync(&atusb->work);

	usb_kill_anchored_urbs(&atusb->rx_urbs);
	atusb_free_urbs(atusb);
	usb_kill_urb(atusb->tx_urb);
	usb_free_urb(atusb->tx_urb);

	ieee802154_unregister_hw(atusb->hw);

	usb_put_dev(atusb->usb_dev);

	ieee802154_free_hw(atusb->hw);

	usb_set_intfdata(interface, NULL);

	pr_debug("%s done\n", __func__);
}

/* The devices we work with */
static const struct usb_device_id atusb_device_table[] = {
	{
		.match_flags		= USB_DEVICE_ID_MATCH_DEVICE |
					  USB_DEVICE_ID_MATCH_INT_INFO,
		.idVendor		= ATUSB_VENDOR_ID,
		.idProduct		= ATUSB_PRODUCT_ID,
		.bInterfaceClass	= USB_CLASS_VENDOR_SPEC
	},
	/* end with null element */
	{}
};
MODULE_DEVICE_TABLE(usb, atusb_device_table);

static struct usb_driver atusb_driver = {
	.name		= "atusb",
	.probe		= atusb_probe,
	.disconnect	= atusb_disconnect,
	.id_table	= atusb_device_table,
};
module_usb_driver(atusb_driver);

MODULE_AUTHOR("Alexander Aring <alex.aring@gmail.com>");
MODULE_AUTHOR("Richard Sharpe <realrichardsharpe@gmail.com>");
MODULE_AUTHOR("Stefan Schmidt <stefan@datenfreihafen.org>");
MODULE_AUTHOR("Werner Almesberger <werner@almesberger.net>");
MODULE_AUTHOR("Josef Filzmaier <j.filzmaier@gmx.at>");
MODULE_DESCRIPTION("ATUSB IEEE 802.15.4 Driver");
MODULE_LICENSE("GPL");<|MERGE_RESOLUTION|>--- conflicted
+++ resolved
@@ -106,7 +106,6 @@
 			     unsigned int shift)
 {
 	int reg, ret;
-<<<<<<< HEAD
 
 	ret = usb_control_msg_recv(lp->usb_dev, 0, ATUSB_REG_READ, ATUSB_REQ_FROM_DEV,
 				   0, addr, &reg, 1, 1000, GFP_KERNEL);
@@ -115,16 +114,6 @@
 
 	reg = (reg & mask) >> shift;
 
-=======
-
-	ret = usb_control_msg_recv(lp->usb_dev, 0, ATUSB_REG_READ, ATUSB_REQ_FROM_DEV,
-				   0, addr, &reg, 1, 1000, GFP_KERNEL);
-	if (ret < 0)
-		return ret;
-
-	reg = (reg & mask) >> shift;
-
->>>>>>> 88084a3d
 	return reg;
 }
 
