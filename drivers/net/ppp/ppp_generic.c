// SPDX-License-Identifier: GPL-2.0-or-later
/*
 * Generic PPP layer for Linux.
 *
 * Copyright 1999-2002 Paul Mackerras.
 *
 * The generic PPP layer handles the PPP network interfaces, the
 * /dev/ppp device, packet and VJ compression, and multilink.
 * It talks to PPP `channels' via the interface defined in
 * include/linux/ppp_channel.h.  Channels provide the basic means for
 * sending and receiving PPP frames on some kind of communications
 * channel.
 *
 * Part of the code in this driver was inspired by the old async-only
 * PPP driver, written by Michael Callahan and Al Longyear, and
 * subsequently hacked by Paul Mackerras.
 *
 * ==FILEVERSION 20041108==
 */

#include <linux/module.h>
#include <linux/kernel.h>
#include <linux/sched/signal.h>
#include <linux/kmod.h>
#include <linux/init.h>
#include <linux/list.h>
#include <linux/idr.h>
#include <linux/netdevice.h>
#include <linux/poll.h>
#include <linux/ppp_defs.h>
#include <linux/filter.h>
#include <linux/ppp-ioctl.h>
#include <linux/ppp_channel.h>
#include <linux/ppp-comp.h>
#include <linux/skbuff.h>
#include <linux/rtnetlink.h>
#include <linux/if_arp.h>
#include <linux/ip.h>
#include <linux/tcp.h>
#include <linux/spinlock.h>
#include <linux/rwsem.h>
#include <linux/stddef.h>
#include <linux/device.h>
#include <linux/mutex.h>
#include <linux/slab.h>
#include <linux/file.h>
#include <asm/unaligned.h>
#include <net/slhc_vj.h>
#include <linux/atomic.h>
#include <linux/refcount.h>

#include <linux/nsproxy.h>
#include <net/net_namespace.h>
#include <net/netns/generic.h>

#define PPP_VERSION	"2.4.2"

/*
 * Network protocols we support.
 */
#define NP_IP	0		/* Internet Protocol V4 */
#define NP_IPV6	1		/* Internet Protocol V6 */
#define NP_IPX	2		/* IPX protocol */
#define NP_AT	3		/* Appletalk protocol */
#define NP_MPLS_UC 4		/* MPLS unicast */
#define NP_MPLS_MC 5		/* MPLS multicast */
#define NUM_NP	6		/* Number of NPs. */

#define MPHDRLEN	6	/* multilink protocol header length */
#define MPHDRLEN_SSN	4	/* ditto with short sequence numbers */

/*
 * An instance of /dev/ppp can be associated with either a ppp
 * interface unit or a ppp channel.  In both cases, file->private_data
 * points to one of these.
 */
struct ppp_file {
	enum {
		INTERFACE=1, CHANNEL
	}		kind;
	struct sk_buff_head xq;		/* pppd transmit queue */
	struct sk_buff_head rq;		/* receive queue for pppd */
	wait_queue_head_t rwait;	/* for poll on reading /dev/ppp */
	refcount_t	refcnt;		/* # refs (incl /dev/ppp attached) */
	int		hdrlen;		/* space to leave for headers */
	int		index;		/* interface unit / channel number */
	int		dead;		/* unit/channel has been shut down */
};

#define PF_TO_X(pf, X)		container_of(pf, X, file)

#define PF_TO_PPP(pf)		PF_TO_X(pf, struct ppp)
#define PF_TO_CHANNEL(pf)	PF_TO_X(pf, struct channel)

/*
 * Data structure to hold primary network stats for which
 * we want to use 64 bit storage.  Other network stats
 * are stored in dev->stats of the ppp strucute.
 */
struct ppp_link_stats {
	u64 rx_packets;
	u64 tx_packets;
	u64 rx_bytes;
	u64 tx_bytes;
};

/*
 * Data structure describing one ppp unit.
 * A ppp unit corresponds to a ppp network interface device
 * and represents a multilink bundle.
 * It can have 0 or more ppp channels connected to it.
 */
struct ppp {
	struct ppp_file	file;		/* stuff for read/write/poll 0 */
	struct file	*owner;		/* file that owns this unit 48 */
	struct list_head channels;	/* list of attached channels 4c */
	int		n_channels;	/* how many channels are attached 54 */
	spinlock_t	rlock;		/* lock for receive side 58 */
	spinlock_t	wlock;		/* lock for transmit side 5c */
	int __percpu	*xmit_recursion; /* xmit recursion detect */
	int		mru;		/* max receive unit 60 */
	unsigned int	flags;		/* control bits 64 */
	unsigned int	xstate;		/* transmit state bits 68 */
	unsigned int	rstate;		/* receive state bits 6c */
	int		debug;		/* debug flags 70 */
	struct slcompress *vj;		/* state for VJ header compression */
	enum NPmode	npmode[NUM_NP];	/* what to do with each net proto 78 */
	struct sk_buff	*xmit_pending;	/* a packet ready to go out 88 */
	struct compressor *xcomp;	/* transmit packet compressor 8c */
	void		*xc_state;	/* its internal state 90 */
	struct compressor *rcomp;	/* receive decompressor 94 */
	void		*rc_state;	/* its internal state 98 */
	unsigned long	last_xmit;	/* jiffies when last pkt sent 9c */
	unsigned long	last_recv;	/* jiffies when last pkt rcvd a0 */
	struct net_device *dev;		/* network interface device a4 */
	int		closing;	/* is device closing down? a8 */
#ifdef CONFIG_PPP_MULTILINK
	int		nxchan;		/* next channel to send something on */
	u32		nxseq;		/* next sequence number to send */
	int		mrru;		/* MP: max reconst. receive unit */
	u32		nextseq;	/* MP: seq no of next packet */
	u32		minseq;		/* MP: min of most recent seqnos */
	struct sk_buff_head mrq;	/* MP: receive reconstruction queue */
#endif /* CONFIG_PPP_MULTILINK */
#ifdef CONFIG_PPP_FILTER
	struct bpf_prog *pass_filter;	/* filter for packets to pass */
	struct bpf_prog *active_filter; /* filter for pkts to reset idle */
#endif /* CONFIG_PPP_FILTER */
	struct net	*ppp_net;	/* the net we belong to */
	struct ppp_link_stats stats64;	/* 64 bit network stats */
};

/*
 * Bits in flags: SC_NO_TCP_CCID, SC_CCP_OPEN, SC_CCP_UP, SC_LOOP_TRAFFIC,
 * SC_MULTILINK, SC_MP_SHORTSEQ, SC_MP_XSHORTSEQ, SC_COMP_TCP, SC_REJ_COMP_TCP,
 * SC_MUST_COMP
 * Bits in rstate: SC_DECOMP_RUN, SC_DC_ERROR, SC_DC_FERROR.
 * Bits in xstate: SC_COMP_RUN
 */
#define SC_FLAG_BITS	(SC_NO_TCP_CCID|SC_CCP_OPEN|SC_CCP_UP|SC_LOOP_TRAFFIC \
			 |SC_MULTILINK|SC_MP_SHORTSEQ|SC_MP_XSHORTSEQ \
			 |SC_COMP_TCP|SC_REJ_COMP_TCP|SC_MUST_COMP)

/*
 * Private data structure for each channel.
 * This includes the data structure used for multilink.
 */
struct channel {
	struct ppp_file	file;		/* stuff for read/write/poll */
	struct list_head list;		/* link in all/new_channels list */
	struct ppp_channel *chan;	/* public channel data structure */
	struct rw_semaphore chan_sem;	/* protects `chan' during chan ioctl */
	spinlock_t	downl;		/* protects `chan', file.xq dequeue */
	struct ppp	*ppp;		/* ppp unit we're connected to */
	struct net	*chan_net;	/* the net channel belongs to */
	struct list_head clist;		/* link in list of channels per unit */
	rwlock_t	upl;		/* protects `ppp' and 'bridge' */
	struct channel __rcu *bridge;	/* "bridged" ppp channel */
#ifdef CONFIG_PPP_MULTILINK
	u8		avail;		/* flag used in multilink stuff */
	u8		had_frag;	/* >= 1 fragments have been sent */
	u32		lastseq;	/* MP: last sequence # received */
	int		speed;		/* speed of the corresponding ppp channel*/
#endif /* CONFIG_PPP_MULTILINK */
};

struct ppp_config {
	struct file *file;
	s32 unit;
	bool ifname_is_set;
};

/*
 * SMP locking issues:
 * Both the ppp.rlock and ppp.wlock locks protect the ppp.channels
 * list and the ppp.n_channels field, you need to take both locks
 * before you modify them.
 * The lock ordering is: channel.upl -> ppp.wlock -> ppp.rlock ->
 * channel.downl.
 */

static DEFINE_MUTEX(ppp_mutex);
static atomic_t ppp_unit_count = ATOMIC_INIT(0);
static atomic_t channel_count = ATOMIC_INIT(0);

/* per-net private data for this module */
static unsigned int ppp_net_id __read_mostly;
struct ppp_net {
	/* units to ppp mapping */
	struct idr units_idr;

	/*
	 * all_ppp_mutex protects the units_idr mapping.
	 * It also ensures that finding a ppp unit in the units_idr
	 * map and updating its file.refcnt field is atomic.
	 */
	struct mutex all_ppp_mutex;

	/* channels */
	struct list_head all_channels;
	struct list_head new_channels;
	int last_channel_index;

	/*
	 * all_channels_lock protects all_channels and
	 * last_channel_index, and the atomicity of find
	 * a channel and updating its file.refcnt field.
	 */
	spinlock_t all_channels_lock;
};

/* Get the PPP protocol number from a skb */
#define PPP_PROTO(skb)	get_unaligned_be16((skb)->data)

/* We limit the length of ppp->file.rq to this (arbitrary) value */
#define PPP_MAX_RQLEN	32

/*
 * Maximum number of multilink fragments queued up.
 * This has to be large enough to cope with the maximum latency of
 * the slowest channel relative to the others.  Strictly it should
 * depend on the number of channels and their characteristics.
 */
#define PPP_MP_MAX_QLEN	128

/* Multilink header bits. */
#define B	0x80		/* this fragment begins a packet */
#define E	0x40		/* this fragment ends a packet */

/* Compare multilink sequence numbers (assumed to be 32 bits wide) */
#define seq_before(a, b)	((s32)((a) - (b)) < 0)
#define seq_after(a, b)		((s32)((a) - (b)) > 0)

/* Prototypes. */
static int ppp_unattached_ioctl(struct net *net, struct ppp_file *pf,
			struct file *file, unsigned int cmd, unsigned long arg);
static void ppp_xmit_process(struct ppp *ppp, struct sk_buff *skb);
static void ppp_send_frame(struct ppp *ppp, struct sk_buff *skb);
static void ppp_push(struct ppp *ppp);
static void ppp_channel_push(struct channel *pch);
static void ppp_receive_frame(struct ppp *ppp, struct sk_buff *skb,
			      struct channel *pch);
static void ppp_receive_error(struct ppp *ppp);
static void ppp_receive_nonmp_frame(struct ppp *ppp, struct sk_buff *skb);
static struct sk_buff *ppp_decompress_frame(struct ppp *ppp,
					    struct sk_buff *skb);
#ifdef CONFIG_PPP_MULTILINK
static void ppp_receive_mp_frame(struct ppp *ppp, struct sk_buff *skb,
				struct channel *pch);
static void ppp_mp_insert(struct ppp *ppp, struct sk_buff *skb);
static struct sk_buff *ppp_mp_reconstruct(struct ppp *ppp);
static int ppp_mp_explode(struct ppp *ppp, struct sk_buff *skb);
#endif /* CONFIG_PPP_MULTILINK */
static int ppp_set_compress(struct ppp *ppp, struct ppp_option_data *data);
static void ppp_ccp_peek(struct ppp *ppp, struct sk_buff *skb, int inbound);
static void ppp_ccp_closed(struct ppp *ppp);
static struct compressor *find_compressor(int type);
static void ppp_get_stats(struct ppp *ppp, struct ppp_stats *st);
static int ppp_create_interface(struct net *net, struct file *file, int *unit);
static void init_ppp_file(struct ppp_file *pf, int kind);
static void ppp_destroy_interface(struct ppp *ppp);
static struct ppp *ppp_find_unit(struct ppp_net *pn, int unit);
static struct channel *ppp_find_channel(struct ppp_net *pn, int unit);
static int ppp_connect_channel(struct channel *pch, int unit);
static int ppp_disconnect_channel(struct channel *pch);
static void ppp_destroy_channel(struct channel *pch);
static int unit_get(struct idr *p, void *ptr, int min);
static int unit_set(struct idr *p, void *ptr, int n);
static void unit_put(struct idr *p, int n);
static void *unit_find(struct idr *p, int n);
static void ppp_setup(struct net_device *dev);

static const struct net_device_ops ppp_netdev_ops;

static struct class *ppp_class;

/* per net-namespace data */
static inline struct ppp_net *ppp_pernet(struct net *net)
{
	return net_generic(net, ppp_net_id);
}

/* Translates a PPP protocol number to a NP index (NP == network protocol) */
static inline int proto_to_npindex(int proto)
{
	switch (proto) {
	case PPP_IP:
		return NP_IP;
	case PPP_IPV6:
		return NP_IPV6;
	case PPP_IPX:
		return NP_IPX;
	case PPP_AT:
		return NP_AT;
	case PPP_MPLS_UC:
		return NP_MPLS_UC;
	case PPP_MPLS_MC:
		return NP_MPLS_MC;
	}
	return -EINVAL;
}

/* Translates an NP index into a PPP protocol number */
static const int npindex_to_proto[NUM_NP] = {
	PPP_IP,
	PPP_IPV6,
	PPP_IPX,
	PPP_AT,
	PPP_MPLS_UC,
	PPP_MPLS_MC,
};

/* Translates an ethertype into an NP index */
static inline int ethertype_to_npindex(int ethertype)
{
	switch (ethertype) {
	case ETH_P_IP:
		return NP_IP;
	case ETH_P_IPV6:
		return NP_IPV6;
	case ETH_P_IPX:
		return NP_IPX;
	case ETH_P_PPPTALK:
	case ETH_P_ATALK:
		return NP_AT;
	case ETH_P_MPLS_UC:
		return NP_MPLS_UC;
	case ETH_P_MPLS_MC:
		return NP_MPLS_MC;
	}
	return -1;
}

/* Translates an NP index into an ethertype */
static const int npindex_to_ethertype[NUM_NP] = {
	ETH_P_IP,
	ETH_P_IPV6,
	ETH_P_IPX,
	ETH_P_PPPTALK,
	ETH_P_MPLS_UC,
	ETH_P_MPLS_MC,
};

/*
 * Locking shorthand.
 */
#define ppp_xmit_lock(ppp)	spin_lock_bh(&(ppp)->wlock)
#define ppp_xmit_unlock(ppp)	spin_unlock_bh(&(ppp)->wlock)
#define ppp_recv_lock(ppp)	spin_lock_bh(&(ppp)->rlock)
#define ppp_recv_unlock(ppp)	spin_unlock_bh(&(ppp)->rlock)
#define ppp_lock(ppp)		do { ppp_xmit_lock(ppp); \
				     ppp_recv_lock(ppp); } while (0)
#define ppp_unlock(ppp)		do { ppp_recv_unlock(ppp); \
				     ppp_xmit_unlock(ppp); } while (0)

/*
 * /dev/ppp device routines.
 * The /dev/ppp device is used by pppd to control the ppp unit.
 * It supports the read, write, ioctl and poll functions.
 * Open instances of /dev/ppp can be in one of three states:
 * unattached, attached to a ppp unit, or attached to a ppp channel.
 */
static int ppp_open(struct inode *inode, struct file *file)
{
	/*
	 * This could (should?) be enforced by the permissions on /dev/ppp.
	 */
	if (!ns_capable(file->f_cred->user_ns, CAP_NET_ADMIN))
		return -EPERM;
	return 0;
}

static int ppp_release(struct inode *unused, struct file *file)
{
	struct ppp_file *pf = file->private_data;
	struct ppp *ppp;

	if (pf) {
		file->private_data = NULL;
		if (pf->kind == INTERFACE) {
			ppp = PF_TO_PPP(pf);
			rtnl_lock();
			if (file == ppp->owner)
				unregister_netdevice(ppp->dev);
			rtnl_unlock();
		}
		if (refcount_dec_and_test(&pf->refcnt)) {
			switch (pf->kind) {
			case INTERFACE:
				ppp_destroy_interface(PF_TO_PPP(pf));
				break;
			case CHANNEL:
				ppp_destroy_channel(PF_TO_CHANNEL(pf));
				break;
			}
		}
	}
	return 0;
}

static ssize_t ppp_read(struct file *file, char __user *buf,
			size_t count, loff_t *ppos)
{
	struct ppp_file *pf = file->private_data;
	DECLARE_WAITQUEUE(wait, current);
	ssize_t ret;
	struct sk_buff *skb = NULL;
	struct iovec iov;
	struct iov_iter to;

	ret = count;

	if (!pf)
		return -ENXIO;
	add_wait_queue(&pf->rwait, &wait);
	for (;;) {
		set_current_state(TASK_INTERRUPTIBLE);
		skb = skb_dequeue(&pf->rq);
		if (skb)
			break;
		ret = 0;
		if (pf->dead)
			break;
		if (pf->kind == INTERFACE) {
			/*
			 * Return 0 (EOF) on an interface that has no
			 * channels connected, unless it is looping
			 * network traffic (demand mode).
			 */
			struct ppp *ppp = PF_TO_PPP(pf);

			ppp_recv_lock(ppp);
			if (ppp->n_channels == 0 &&
			    (ppp->flags & SC_LOOP_TRAFFIC) == 0) {
				ppp_recv_unlock(ppp);
				break;
			}
			ppp_recv_unlock(ppp);
		}
		ret = -EAGAIN;
		if (file->f_flags & O_NONBLOCK)
			break;
		ret = -ERESTARTSYS;
		if (signal_pending(current))
			break;
		schedule();
	}
	set_current_state(TASK_RUNNING);
	remove_wait_queue(&pf->rwait, &wait);

	if (!skb)
		goto out;

	ret = -EOVERFLOW;
	if (skb->len > count)
		goto outf;
	ret = -EFAULT;
	iov.iov_base = buf;
	iov.iov_len = count;
	iov_iter_init(&to, READ, &iov, 1, count);
	if (skb_copy_datagram_iter(skb, 0, &to, skb->len))
		goto outf;
	ret = skb->len;

 outf:
	kfree_skb(skb);
 out:
	return ret;
}

static ssize_t ppp_write(struct file *file, const char __user *buf,
			 size_t count, loff_t *ppos)
{
	struct ppp_file *pf = file->private_data;
	struct sk_buff *skb;
	ssize_t ret;

	if (!pf)
		return -ENXIO;
	ret = -ENOMEM;
	skb = alloc_skb(count + pf->hdrlen, GFP_KERNEL);
	if (!skb)
		goto out;
	skb_reserve(skb, pf->hdrlen);
	ret = -EFAULT;
	if (copy_from_user(skb_put(skb, count), buf, count)) {
		kfree_skb(skb);
		goto out;
	}

	switch (pf->kind) {
	case INTERFACE:
		ppp_xmit_process(PF_TO_PPP(pf), skb);
		break;
	case CHANNEL:
		skb_queue_tail(&pf->xq, skb);
		ppp_channel_push(PF_TO_CHANNEL(pf));
		break;
	}

	ret = count;

 out:
	return ret;
}

/* No kernel lock - fine */
static __poll_t ppp_poll(struct file *file, poll_table *wait)
{
	struct ppp_file *pf = file->private_data;
	__poll_t mask;

	if (!pf)
		return 0;
	poll_wait(file, &pf->rwait, wait);
	mask = EPOLLOUT | EPOLLWRNORM;
	if (skb_peek(&pf->rq))
		mask |= EPOLLIN | EPOLLRDNORM;
	if (pf->dead)
		mask |= EPOLLHUP;
	else if (pf->kind == INTERFACE) {
		/* see comment in ppp_read */
		struct ppp *ppp = PF_TO_PPP(pf);

		ppp_recv_lock(ppp);
		if (ppp->n_channels == 0 &&
		    (ppp->flags & SC_LOOP_TRAFFIC) == 0)
			mask |= EPOLLIN | EPOLLRDNORM;
		ppp_recv_unlock(ppp);
	}

	return mask;
}

#ifdef CONFIG_PPP_FILTER
static struct bpf_prog *get_filter(struct sock_fprog *uprog)
{
	struct sock_fprog_kern fprog;
	struct bpf_prog *res = NULL;
	int err;

	if (!uprog->len)
		return NULL;

	/* uprog->len is unsigned short, so no overflow here */
	fprog.len = uprog->len;
	fprog.filter = memdup_user(uprog->filter,
				   uprog->len * sizeof(struct sock_filter));
	if (IS_ERR(fprog.filter))
		return ERR_CAST(fprog.filter);

	err = bpf_prog_create(&res, &fprog);
	kfree(fprog.filter);

	return err ? ERR_PTR(err) : res;
}

static struct bpf_prog *ppp_get_filter(struct sock_fprog __user *p)
{
	struct sock_fprog uprog;

	if (copy_from_user(&uprog, p, sizeof(struct sock_fprog)))
		return ERR_PTR(-EFAULT);
	return get_filter(&uprog);
}

#ifdef CONFIG_COMPAT
struct sock_fprog32 {
	unsigned short len;
	compat_caddr_t filter;
};

#define PPPIOCSPASS32		_IOW('t', 71, struct sock_fprog32)
#define PPPIOCSACTIVE32		_IOW('t', 70, struct sock_fprog32)

static struct bpf_prog *compat_ppp_get_filter(struct sock_fprog32 __user *p)
{
	struct sock_fprog32 uprog32;
	struct sock_fprog uprog;

	if (copy_from_user(&uprog32, p, sizeof(struct sock_fprog32)))
		return ERR_PTR(-EFAULT);
	uprog.len = uprog32.len;
	uprog.filter = compat_ptr(uprog32.filter);
	return get_filter(&uprog);
}
#endif
#endif

/* Bridge one PPP channel to another.
 * When two channels are bridged, ppp_input on one channel is redirected to
 * the other's ops->start_xmit handler.
 * In order to safely bridge channels we must reject channels which are already
 * part of a bridge instance, or which form part of an existing unit.
 * Once successfully bridged, each channel holds a reference on the other
 * to prevent it being freed while the bridge is extant.
 */
static int ppp_bridge_channels(struct channel *pch, struct channel *pchb)
{
	write_lock_bh(&pch->upl);
	if (pch->ppp ||
	    rcu_dereference_protected(pch->bridge, lockdep_is_held(&pch->upl))) {
		write_unlock_bh(&pch->upl);
		return -EALREADY;
	}
	refcount_inc(&pchb->file.refcnt);
	rcu_assign_pointer(pch->bridge, pchb);
	write_unlock_bh(&pch->upl);

	write_lock_bh(&pchb->upl);
	if (pchb->ppp ||
	    rcu_dereference_protected(pchb->bridge, lockdep_is_held(&pchb->upl))) {
		write_unlock_bh(&pchb->upl);
		goto err_unset;
	}
	refcount_inc(&pch->file.refcnt);
	rcu_assign_pointer(pchb->bridge, pch);
	write_unlock_bh(&pchb->upl);

	return 0;

err_unset:
	write_lock_bh(&pch->upl);
	/* Re-read pch->bridge with upl held in case it was modified concurrently */
	pchb = rcu_dereference_protected(pch->bridge, lockdep_is_held(&pch->upl));
	RCU_INIT_POINTER(pch->bridge, NULL);
	write_unlock_bh(&pch->upl);
	synchronize_rcu();

	if (pchb)
		if (refcount_dec_and_test(&pchb->file.refcnt))
			ppp_destroy_channel(pchb);

	return -EALREADY;
}

static int ppp_unbridge_channels(struct channel *pch)
{
	struct channel *pchb, *pchbb;

	write_lock_bh(&pch->upl);
	pchb = rcu_dereference_protected(pch->bridge, lockdep_is_held(&pch->upl));
	if (!pchb) {
		write_unlock_bh(&pch->upl);
		return -EINVAL;
	}
	RCU_INIT_POINTER(pch->bridge, NULL);
	write_unlock_bh(&pch->upl);

	/* Only modify pchb if phcb->bridge points back to pch.
	 * If not, it implies that there has been a race unbridging (and possibly
	 * even rebridging) pchb.  We should leave pchb alone to avoid either a
	 * refcount underflow, or breaking another established bridge instance.
	 */
	write_lock_bh(&pchb->upl);
	pchbb = rcu_dereference_protected(pchb->bridge, lockdep_is_held(&pchb->upl));
	if (pchbb == pch)
		RCU_INIT_POINTER(pchb->bridge, NULL);
	write_unlock_bh(&pchb->upl);

	synchronize_rcu();

	if (pchbb == pch)
		if (refcount_dec_and_test(&pch->file.refcnt))
			ppp_destroy_channel(pch);

	if (refcount_dec_and_test(&pchb->file.refcnt))
		ppp_destroy_channel(pchb);

	return 0;
}

static long ppp_ioctl(struct file *file, unsigned int cmd, unsigned long arg)
{
	struct ppp_file *pf;
	struct ppp *ppp;
	int err = -EFAULT, val, val2, i;
	struct ppp_idle32 idle32;
	struct ppp_idle64 idle64;
	struct npioctl npi;
	int unit, cflags;
	struct slcompress *vj;
	void __user *argp = (void __user *)arg;
	int __user *p = argp;

	mutex_lock(&ppp_mutex);

	pf = file->private_data;
	if (!pf) {
		err = ppp_unattached_ioctl(current->nsproxy->net_ns,
					   pf, file, cmd, arg);
		goto out;
	}

	if (cmd == PPPIOCDETACH) {
		/*
		 * PPPIOCDETACH is no longer supported as it was heavily broken,
		 * and is only known to have been used by pppd older than
		 * ppp-2.4.2 (released November 2003).
		 */
		pr_warn_once("%s (%d) used obsolete PPPIOCDETACH ioctl\n",
			     current->comm, current->pid);
		err = -EINVAL;
		goto out;
	}

	if (pf->kind == CHANNEL) {
		struct channel *pch, *pchb;
		struct ppp_channel *chan;
		struct ppp_net *pn;

		pch = PF_TO_CHANNEL(pf);

		switch (cmd) {
		case PPPIOCCONNECT:
			if (get_user(unit, p))
				break;
			err = ppp_connect_channel(pch, unit);
			break;

		case PPPIOCDISCONN:
			err = ppp_disconnect_channel(pch);
			break;

		case PPPIOCBRIDGECHAN:
			if (get_user(unit, p))
				break;
			err = -ENXIO;
			pn = ppp_pernet(current->nsproxy->net_ns);
			spin_lock_bh(&pn->all_channels_lock);
			pchb = ppp_find_channel(pn, unit);
			/* Hold a reference to prevent pchb being freed while
			 * we establish the bridge.
			 */
			if (pchb)
				refcount_inc(&pchb->file.refcnt);
			spin_unlock_bh(&pn->all_channels_lock);
			if (!pchb)
				break;
			err = ppp_bridge_channels(pch, pchb);
			/* Drop earlier refcount now bridge establishment is complete */
			if (refcount_dec_and_test(&pchb->file.refcnt))
				ppp_destroy_channel(pchb);
			break;

		case PPPIOCUNBRIDGECHAN:
			err = ppp_unbridge_channels(pch);
			break;

		default:
			down_read(&pch->chan_sem);
			chan = pch->chan;
			err = -ENOTTY;
			if (chan && chan->ops->ioctl)
				err = chan->ops->ioctl(chan, cmd, arg);
			up_read(&pch->chan_sem);
		}
		goto out;
	}

	if (pf->kind != INTERFACE) {
		/* can't happen */
		pr_err("PPP: not interface or channel??\n");
		err = -EINVAL;
		goto out;
	}

	ppp = PF_TO_PPP(pf);
	switch (cmd) {
	case PPPIOCSMRU:
		if (get_user(val, p))
			break;
		ppp->mru = val;
		err = 0;
		break;

	case PPPIOCSFLAGS:
		if (get_user(val, p))
			break;
		ppp_lock(ppp);
		cflags = ppp->flags & ~val;
#ifdef CONFIG_PPP_MULTILINK
		if (!(ppp->flags & SC_MULTILINK) && (val & SC_MULTILINK))
			ppp->nextseq = 0;
#endif
		ppp->flags = val & SC_FLAG_BITS;
		ppp_unlock(ppp);
		if (cflags & SC_CCP_OPEN)
			ppp_ccp_closed(ppp);
		err = 0;
		break;

	case PPPIOCGFLAGS:
		val = ppp->flags | ppp->xstate | ppp->rstate;
		if (put_user(val, p))
			break;
		err = 0;
		break;

	case PPPIOCSCOMPRESS:
	{
		struct ppp_option_data data;
		if (copy_from_user(&data, argp, sizeof(data)))
			err = -EFAULT;
		else
			err = ppp_set_compress(ppp, &data);
		break;
	}
	case PPPIOCGUNIT:
		if (put_user(ppp->file.index, p))
			break;
		err = 0;
		break;

	case PPPIOCSDEBUG:
		if (get_user(val, p))
			break;
		ppp->debug = val;
		err = 0;
		break;

	case PPPIOCGDEBUG:
		if (put_user(ppp->debug, p))
			break;
		err = 0;
		break;

	case PPPIOCGIDLE32:
                idle32.xmit_idle = (jiffies - ppp->last_xmit) / HZ;
                idle32.recv_idle = (jiffies - ppp->last_recv) / HZ;
                if (copy_to_user(argp, &idle32, sizeof(idle32)))
			break;
		err = 0;
		break;

	case PPPIOCGIDLE64:
		idle64.xmit_idle = (jiffies - ppp->last_xmit) / HZ;
		idle64.recv_idle = (jiffies - ppp->last_recv) / HZ;
		if (copy_to_user(argp, &idle64, sizeof(idle64)))
			break;
		err = 0;
		break;

	case PPPIOCSMAXCID:
		if (get_user(val, p))
			break;
		val2 = 15;
		if ((val >> 16) != 0) {
			val2 = val >> 16;
			val &= 0xffff;
		}
		vj = slhc_init(val2+1, val+1);
		if (IS_ERR(vj)) {
			err = PTR_ERR(vj);
			break;
		}
		ppp_lock(ppp);
		if (ppp->vj)
			slhc_free(ppp->vj);
		ppp->vj = vj;
		ppp_unlock(ppp);
		err = 0;
		break;

	case PPPIOCGNPMODE:
	case PPPIOCSNPMODE:
		if (copy_from_user(&npi, argp, sizeof(npi)))
			break;
		err = proto_to_npindex(npi.protocol);
		if (err < 0)
			break;
		i = err;
		if (cmd == PPPIOCGNPMODE) {
			err = -EFAULT;
			npi.mode = ppp->npmode[i];
			if (copy_to_user(argp, &npi, sizeof(npi)))
				break;
		} else {
			ppp->npmode[i] = npi.mode;
			/* we may be able to transmit more packets now (??) */
			netif_wake_queue(ppp->dev);
		}
		err = 0;
		break;

#ifdef CONFIG_PPP_FILTER
	case PPPIOCSPASS:
	case PPPIOCSACTIVE:
	{
		struct bpf_prog *filter = ppp_get_filter(argp);
		struct bpf_prog **which;

		if (IS_ERR(filter)) {
			err = PTR_ERR(filter);
			break;
		}
		if (cmd == PPPIOCSPASS)
			which = &ppp->pass_filter;
		else
			which = &ppp->active_filter;
		ppp_lock(ppp);
		if (*which)
			bpf_prog_destroy(*which);
		*which = filter;
		ppp_unlock(ppp);
		err = 0;
		break;
	}
#endif /* CONFIG_PPP_FILTER */

#ifdef CONFIG_PPP_MULTILINK
	case PPPIOCSMRRU:
		if (get_user(val, p))
			break;
		ppp_recv_lock(ppp);
		ppp->mrru = val;
		ppp_recv_unlock(ppp);
		err = 0;
		break;
#endif /* CONFIG_PPP_MULTILINK */

	default:
		err = -ENOTTY;
	}

out:
	mutex_unlock(&ppp_mutex);

	return err;
}

#ifdef CONFIG_COMPAT
struct ppp_option_data32 {
	compat_uptr_t		ptr;
	u32			length;
	compat_int_t		transmit;
};
#define PPPIOCSCOMPRESS32	_IOW('t', 77, struct ppp_option_data32)

static long ppp_compat_ioctl(struct file *file, unsigned int cmd, unsigned long arg)
{
	struct ppp_file *pf;
	int err = -ENOIOCTLCMD;
	void __user *argp = (void __user *)arg;

	mutex_lock(&ppp_mutex);

	pf = file->private_data;
	if (pf && pf->kind == INTERFACE) {
		struct ppp *ppp = PF_TO_PPP(pf);
		switch (cmd) {
#ifdef CONFIG_PPP_FILTER
		case PPPIOCSPASS32:
		case PPPIOCSACTIVE32:
		{
			struct bpf_prog *filter = compat_ppp_get_filter(argp);
			struct bpf_prog **which;

			if (IS_ERR(filter)) {
				err = PTR_ERR(filter);
				break;
			}
			if (cmd == PPPIOCSPASS32)
				which = &ppp->pass_filter;
			else
				which = &ppp->active_filter;
			ppp_lock(ppp);
			if (*which)
				bpf_prog_destroy(*which);
			*which = filter;
			ppp_unlock(ppp);
			err = 0;
			break;
		}
#endif /* CONFIG_PPP_FILTER */
		case PPPIOCSCOMPRESS32:
		{
			struct ppp_option_data32 data32;
			if (copy_from_user(&data32, argp, sizeof(data32))) {
				err = -EFAULT;
			} else {
				struct ppp_option_data data = {
					.ptr = compat_ptr(data32.ptr),
					.length = data32.length,
					.transmit = data32.transmit
				};
				err = ppp_set_compress(ppp, &data);
			}
			break;
		}
		}
	}
	mutex_unlock(&ppp_mutex);

	/* all other commands have compatible arguments */
	if (err == -ENOIOCTLCMD)
		err = ppp_ioctl(file, cmd, (unsigned long)compat_ptr(arg));

	return err;
}
#endif

static int ppp_unattached_ioctl(struct net *net, struct ppp_file *pf,
			struct file *file, unsigned int cmd, unsigned long arg)
{
	int unit, err = -EFAULT;
	struct ppp *ppp;
	struct channel *chan;
	struct ppp_net *pn;
	int __user *p = (int __user *)arg;

	switch (cmd) {
	case PPPIOCNEWUNIT:
		/* Create a new ppp unit */
		if (get_user(unit, p))
			break;
		err = ppp_create_interface(net, file, &unit);
		if (err < 0)
			break;

		err = -EFAULT;
		if (put_user(unit, p))
			break;
		err = 0;
		break;

	case PPPIOCATTACH:
		/* Attach to an existing ppp unit */
		if (get_user(unit, p))
			break;
		err = -ENXIO;
		pn = ppp_pernet(net);
		mutex_lock(&pn->all_ppp_mutex);
		ppp = ppp_find_unit(pn, unit);
		if (ppp) {
			refcount_inc(&ppp->file.refcnt);
			file->private_data = &ppp->file;
			err = 0;
		}
		mutex_unlock(&pn->all_ppp_mutex);
		break;

	case PPPIOCATTCHAN:
		if (get_user(unit, p))
			break;
		err = -ENXIO;
		pn = ppp_pernet(net);
		spin_lock_bh(&pn->all_channels_lock);
		chan = ppp_find_channel(pn, unit);
		if (chan) {
			refcount_inc(&chan->file.refcnt);
			file->private_data = &chan->file;
			err = 0;
		}
		spin_unlock_bh(&pn->all_channels_lock);
		break;

	default:
		err = -ENOTTY;
	}

	return err;
}

static const struct file_operations ppp_device_fops = {
	.owner		= THIS_MODULE,
	.read		= ppp_read,
	.write		= ppp_write,
	.poll		= ppp_poll,
	.unlocked_ioctl	= ppp_ioctl,
#ifdef CONFIG_COMPAT
	.compat_ioctl	= ppp_compat_ioctl,
#endif
	.open		= ppp_open,
	.release	= ppp_release,
	.llseek		= noop_llseek,
};

static __net_init int ppp_init_net(struct net *net)
{
	struct ppp_net *pn = net_generic(net, ppp_net_id);

	idr_init(&pn->units_idr);
	mutex_init(&pn->all_ppp_mutex);

	INIT_LIST_HEAD(&pn->all_channels);
	INIT_LIST_HEAD(&pn->new_channels);

	spin_lock_init(&pn->all_channels_lock);

	return 0;
}

static __net_exit void ppp_exit_net(struct net *net)
{
	struct ppp_net *pn = net_generic(net, ppp_net_id);
	struct net_device *dev;
	struct net_device *aux;
	struct ppp *ppp;
	LIST_HEAD(list);
	int id;

	rtnl_lock();
	for_each_netdev_safe(net, dev, aux) {
		if (dev->netdev_ops == &ppp_netdev_ops)
			unregister_netdevice_queue(dev, &list);
	}

	idr_for_each_entry(&pn->units_idr, ppp, id)
		/* Skip devices already unregistered by previous loop */
		if (!net_eq(dev_net(ppp->dev), net))
			unregister_netdevice_queue(ppp->dev, &list);

	unregister_netdevice_many(&list);
	rtnl_unlock();

	mutex_destroy(&pn->all_ppp_mutex);
	idr_destroy(&pn->units_idr);
	WARN_ON_ONCE(!list_empty(&pn->all_channels));
	WARN_ON_ONCE(!list_empty(&pn->new_channels));
}

static struct pernet_operations ppp_net_ops = {
	.init = ppp_init_net,
	.exit = ppp_exit_net,
	.id   = &ppp_net_id,
	.size = sizeof(struct ppp_net),
};

static int ppp_unit_register(struct ppp *ppp, int unit, bool ifname_is_set)
{
	struct ppp_net *pn = ppp_pernet(ppp->ppp_net);
	int ret;

	mutex_lock(&pn->all_ppp_mutex);

	if (unit < 0) {
		ret = unit_get(&pn->units_idr, ppp, 0);
		if (ret < 0)
			goto err;
		if (!ifname_is_set) {
			while (1) {
				snprintf(ppp->dev->name, IFNAMSIZ, "ppp%i", ret);
<<<<<<< HEAD
				if (!__dev_get_by_name(ppp->ppp_net, ppp->dev->name))
=======
				if (!netdev_name_in_use(ppp->ppp_net, ppp->dev->name))
>>>>>>> df0cc57e
					break;
				unit_put(&pn->units_idr, ret);
				ret = unit_get(&pn->units_idr, ppp, ret + 1);
				if (ret < 0)
					goto err;
			}
		}
	} else {
		/* Caller asked for a specific unit number. Fail with -EEXIST
		 * if unavailable. For backward compatibility, return -EEXIST
		 * too if idr allocation fails; this makes pppd retry without
		 * requesting a specific unit number.
		 */
		if (unit_find(&pn->units_idr, unit)) {
			ret = -EEXIST;
			goto err;
		}
		ret = unit_set(&pn->units_idr, ppp, unit);
		if (ret < 0) {
			/* Rewrite error for backward compatibility */
			ret = -EEXIST;
			goto err;
		}
	}
	ppp->file.index = ret;

	if (!ifname_is_set)
		snprintf(ppp->dev->name, IFNAMSIZ, "ppp%i", ppp->file.index);

	mutex_unlock(&pn->all_ppp_mutex);

	ret = register_netdevice(ppp->dev);
	if (ret < 0)
		goto err_unit;

	atomic_inc(&ppp_unit_count);

	return 0;

err_unit:
	mutex_lock(&pn->all_ppp_mutex);
	unit_put(&pn->units_idr, ppp->file.index);
err:
	mutex_unlock(&pn->all_ppp_mutex);

	return ret;
}

static int ppp_dev_configure(struct net *src_net, struct net_device *dev,
			     const struct ppp_config *conf)
{
	struct ppp *ppp = netdev_priv(dev);
	int indx;
	int err;
	int cpu;

	ppp->dev = dev;
	ppp->ppp_net = src_net;
	ppp->mru = PPP_MRU;
	ppp->owner = conf->file;

	init_ppp_file(&ppp->file, INTERFACE);
	ppp->file.hdrlen = PPP_HDRLEN - 2; /* don't count proto bytes */

	for (indx = 0; indx < NUM_NP; ++indx)
		ppp->npmode[indx] = NPMODE_PASS;
	INIT_LIST_HEAD(&ppp->channels);
	spin_lock_init(&ppp->rlock);
	spin_lock_init(&ppp->wlock);

	ppp->xmit_recursion = alloc_percpu(int);
	if (!ppp->xmit_recursion) {
		err = -ENOMEM;
		goto err1;
	}
	for_each_possible_cpu(cpu)
		(*per_cpu_ptr(ppp->xmit_recursion, cpu)) = 0;

#ifdef CONFIG_PPP_MULTILINK
	ppp->minseq = -1;
	skb_queue_head_init(&ppp->mrq);
#endif /* CONFIG_PPP_MULTILINK */
#ifdef CONFIG_PPP_FILTER
	ppp->pass_filter = NULL;
	ppp->active_filter = NULL;
#endif /* CONFIG_PPP_FILTER */

	err = ppp_unit_register(ppp, conf->unit, conf->ifname_is_set);
	if (err < 0)
		goto err2;

	conf->file->private_data = &ppp->file;

	return 0;
err2:
	free_percpu(ppp->xmit_recursion);
err1:
	return err;
}

static const struct nla_policy ppp_nl_policy[IFLA_PPP_MAX + 1] = {
	[IFLA_PPP_DEV_FD]	= { .type = NLA_S32 },
};

static int ppp_nl_validate(struct nlattr *tb[], struct nlattr *data[],
			   struct netlink_ext_ack *extack)
{
	if (!data)
		return -EINVAL;

	if (!data[IFLA_PPP_DEV_FD])
		return -EINVAL;
	if (nla_get_s32(data[IFLA_PPP_DEV_FD]) < 0)
		return -EBADF;

	return 0;
}

static int ppp_nl_newlink(struct net *src_net, struct net_device *dev,
			  struct nlattr *tb[], struct nlattr *data[],
			  struct netlink_ext_ack *extack)
{
	struct ppp_config conf = {
		.unit = -1,
		.ifname_is_set = true,
	};
	struct file *file;
	int err;

	file = fget(nla_get_s32(data[IFLA_PPP_DEV_FD]));
	if (!file)
		return -EBADF;

	/* rtnl_lock is already held here, but ppp_create_interface() locks
	 * ppp_mutex before holding rtnl_lock. Using mutex_trylock() avoids
	 * possible deadlock due to lock order inversion, at the cost of
	 * pushing the problem back to userspace.
	 */
	if (!mutex_trylock(&ppp_mutex)) {
		err = -EBUSY;
		goto out;
	}

	if (file->f_op != &ppp_device_fops || file->private_data) {
		err = -EBADF;
		goto out_unlock;
	}

	conf.file = file;

	/* Don't use device name generated by the rtnetlink layer when ifname
	 * isn't specified. Let ppp_dev_configure() set the device name using
	 * the PPP unit identifer as suffix (i.e. ppp<unit_id>). This allows
	 * userspace to infer the device name using to the PPPIOCGUNIT ioctl.
	 */
	if (!tb[IFLA_IFNAME] || !nla_len(tb[IFLA_IFNAME]) || !*(char *)nla_data(tb[IFLA_IFNAME]))
		conf.ifname_is_set = false;

	err = ppp_dev_configure(src_net, dev, &conf);

out_unlock:
	mutex_unlock(&ppp_mutex);
out:
	fput(file);

	return err;
}

static void ppp_nl_dellink(struct net_device *dev, struct list_head *head)
{
	unregister_netdevice_queue(dev, head);
}

static size_t ppp_nl_get_size(const struct net_device *dev)
{
	return 0;
}

static int ppp_nl_fill_info(struct sk_buff *skb, const struct net_device *dev)
{
	return 0;
}

static struct net *ppp_nl_get_link_net(const struct net_device *dev)
{
	struct ppp *ppp = netdev_priv(dev);

	return ppp->ppp_net;
}

static struct rtnl_link_ops ppp_link_ops __read_mostly = {
	.kind		= "ppp",
	.maxtype	= IFLA_PPP_MAX,
	.policy		= ppp_nl_policy,
	.priv_size	= sizeof(struct ppp),
	.setup		= ppp_setup,
	.validate	= ppp_nl_validate,
	.newlink	= ppp_nl_newlink,
	.dellink	= ppp_nl_dellink,
	.get_size	= ppp_nl_get_size,
	.fill_info	= ppp_nl_fill_info,
	.get_link_net	= ppp_nl_get_link_net,
};

#define PPP_MAJOR	108

/* Called at boot time if ppp is compiled into the kernel,
   or at module load time (from init_module) if compiled as a module. */
static int __init ppp_init(void)
{
	int err;

	pr_info("PPP generic driver version " PPP_VERSION "\n");

	err = register_pernet_device(&ppp_net_ops);
	if (err) {
		pr_err("failed to register PPP pernet device (%d)\n", err);
		goto out;
	}

	err = register_chrdev(PPP_MAJOR, "ppp", &ppp_device_fops);
	if (err) {
		pr_err("failed to register PPP device (%d)\n", err);
		goto out_net;
	}

	ppp_class = class_create(THIS_MODULE, "ppp");
	if (IS_ERR(ppp_class)) {
		err = PTR_ERR(ppp_class);
		goto out_chrdev;
	}

	err = rtnl_link_register(&ppp_link_ops);
	if (err) {
		pr_err("failed to register rtnetlink PPP handler\n");
		goto out_class;
	}

	/* not a big deal if we fail here :-) */
	device_create(ppp_class, NULL, MKDEV(PPP_MAJOR, 0), NULL, "ppp");

	return 0;

out_class:
	class_destroy(ppp_class);
out_chrdev:
	unregister_chrdev(PPP_MAJOR, "ppp");
out_net:
	unregister_pernet_device(&ppp_net_ops);
out:
	return err;
}

/*
 * Network interface unit routines.
 */
static netdev_tx_t
ppp_start_xmit(struct sk_buff *skb, struct net_device *dev)
{
	struct ppp *ppp = netdev_priv(dev);
	int npi, proto;
	unsigned char *pp;

	npi = ethertype_to_npindex(ntohs(skb->protocol));
	if (npi < 0)
		goto outf;

	/* Drop, accept or reject the packet */
	switch (ppp->npmode[npi]) {
	case NPMODE_PASS:
		break;
	case NPMODE_QUEUE:
		/* it would be nice to have a way to tell the network
		   system to queue this one up for later. */
		goto outf;
	case NPMODE_DROP:
	case NPMODE_ERROR:
		goto outf;
	}

	/* Put the 2-byte PPP protocol number on the front,
	   making sure there is room for the address and control fields. */
	if (skb_cow_head(skb, PPP_HDRLEN))
		goto outf;

	pp = skb_push(skb, 2);
	proto = npindex_to_proto[npi];
	put_unaligned_be16(proto, pp);

	skb_scrub_packet(skb, !net_eq(ppp->ppp_net, dev_net(dev)));
	ppp_xmit_process(ppp, skb);

	return NETDEV_TX_OK;

 outf:
	kfree_skb(skb);
	++dev->stats.tx_dropped;
	return NETDEV_TX_OK;
}

static int
ppp_net_siocdevprivate(struct net_device *dev, struct ifreq *ifr,
		       void __user *addr, int cmd)
{
	struct ppp *ppp = netdev_priv(dev);
	int err = -EFAULT;
	struct ppp_stats stats;
	struct ppp_comp_stats cstats;
	char *vers;

	switch (cmd) {
	case SIOCGPPPSTATS:
		ppp_get_stats(ppp, &stats);
		if (copy_to_user(addr, &stats, sizeof(stats)))
			break;
		err = 0;
		break;

	case SIOCGPPPCSTATS:
		memset(&cstats, 0, sizeof(cstats));
		if (ppp->xc_state)
			ppp->xcomp->comp_stat(ppp->xc_state, &cstats.c);
		if (ppp->rc_state)
			ppp->rcomp->decomp_stat(ppp->rc_state, &cstats.d);
		if (copy_to_user(addr, &cstats, sizeof(cstats)))
			break;
		err = 0;
		break;

	case SIOCGPPPVER:
		vers = PPP_VERSION;
		if (copy_to_user(addr, vers, strlen(vers) + 1))
			break;
		err = 0;
		break;

	default:
		err = -EINVAL;
	}

	return err;
}

static void
ppp_get_stats64(struct net_device *dev, struct rtnl_link_stats64 *stats64)
{
	struct ppp *ppp = netdev_priv(dev);

	ppp_recv_lock(ppp);
	stats64->rx_packets = ppp->stats64.rx_packets;
	stats64->rx_bytes   = ppp->stats64.rx_bytes;
	ppp_recv_unlock(ppp);

	ppp_xmit_lock(ppp);
	stats64->tx_packets = ppp->stats64.tx_packets;
	stats64->tx_bytes   = ppp->stats64.tx_bytes;
	ppp_xmit_unlock(ppp);

	stats64->rx_errors        = dev->stats.rx_errors;
	stats64->tx_errors        = dev->stats.tx_errors;
	stats64->rx_dropped       = dev->stats.rx_dropped;
	stats64->tx_dropped       = dev->stats.tx_dropped;
	stats64->rx_length_errors = dev->stats.rx_length_errors;
}

static int ppp_dev_init(struct net_device *dev)
{
	struct ppp *ppp;

	netdev_lockdep_set_classes(dev);

	ppp = netdev_priv(dev);
	/* Let the netdevice take a reference on the ppp file. This ensures
	 * that ppp_destroy_interface() won't run before the device gets
	 * unregistered.
	 */
	refcount_inc(&ppp->file.refcnt);

	return 0;
}

static void ppp_dev_uninit(struct net_device *dev)
{
	struct ppp *ppp = netdev_priv(dev);
	struct ppp_net *pn = ppp_pernet(ppp->ppp_net);

	ppp_lock(ppp);
	ppp->closing = 1;
	ppp_unlock(ppp);

	mutex_lock(&pn->all_ppp_mutex);
	unit_put(&pn->units_idr, ppp->file.index);
	mutex_unlock(&pn->all_ppp_mutex);

	ppp->owner = NULL;

	ppp->file.dead = 1;
	wake_up_interruptible(&ppp->file.rwait);
}

static void ppp_dev_priv_destructor(struct net_device *dev)
{
	struct ppp *ppp;

	ppp = netdev_priv(dev);
	if (refcount_dec_and_test(&ppp->file.refcnt))
		ppp_destroy_interface(ppp);
}

static int ppp_fill_forward_path(struct net_device_path_ctx *ctx,
				 struct net_device_path *path)
{
	struct ppp *ppp = netdev_priv(ctx->dev);
	struct ppp_channel *chan;
	struct channel *pch;

	if (ppp->flags & SC_MULTILINK)
		return -EOPNOTSUPP;

	if (list_empty(&ppp->channels))
		return -ENODEV;

	pch = list_first_entry(&ppp->channels, struct channel, clist);
	chan = pch->chan;
	if (!chan->ops->fill_forward_path)
		return -EOPNOTSUPP;

	return chan->ops->fill_forward_path(ctx, path, chan);
}

static const struct net_device_ops ppp_netdev_ops = {
	.ndo_init	 = ppp_dev_init,
	.ndo_uninit      = ppp_dev_uninit,
	.ndo_start_xmit  = ppp_start_xmit,
	.ndo_siocdevprivate = ppp_net_siocdevprivate,
	.ndo_get_stats64 = ppp_get_stats64,
	.ndo_fill_forward_path = ppp_fill_forward_path,
};

static struct device_type ppp_type = {
	.name = "ppp",
};

static void ppp_setup(struct net_device *dev)
{
	dev->netdev_ops = &ppp_netdev_ops;
	SET_NETDEV_DEVTYPE(dev, &ppp_type);

	dev->features |= NETIF_F_LLTX;

	dev->hard_header_len = PPP_HDRLEN;
	dev->mtu = PPP_MRU;
	dev->addr_len = 0;
	dev->tx_queue_len = 3;
	dev->type = ARPHRD_PPP;
	dev->flags = IFF_POINTOPOINT | IFF_NOARP | IFF_MULTICAST;
	dev->priv_destructor = ppp_dev_priv_destructor;
	netif_keep_dst(dev);
}

/*
 * Transmit-side routines.
 */

/* Called to do any work queued up on the transmit side that can now be done */
static void __ppp_xmit_process(struct ppp *ppp, struct sk_buff *skb)
{
	ppp_xmit_lock(ppp);
	if (!ppp->closing) {
		ppp_push(ppp);

		if (skb)
			skb_queue_tail(&ppp->file.xq, skb);
		while (!ppp->xmit_pending &&
		       (skb = skb_dequeue(&ppp->file.xq)))
			ppp_send_frame(ppp, skb);
		/* If there's no work left to do, tell the core net
		   code that we can accept some more. */
		if (!ppp->xmit_pending && !skb_peek(&ppp->file.xq))
			netif_wake_queue(ppp->dev);
		else
			netif_stop_queue(ppp->dev);
	} else {
		kfree_skb(skb);
	}
	ppp_xmit_unlock(ppp);
}

static void ppp_xmit_process(struct ppp *ppp, struct sk_buff *skb)
{
	local_bh_disable();

	if (unlikely(*this_cpu_ptr(ppp->xmit_recursion)))
		goto err;

	(*this_cpu_ptr(ppp->xmit_recursion))++;
	__ppp_xmit_process(ppp, skb);
	(*this_cpu_ptr(ppp->xmit_recursion))--;

	local_bh_enable();

	return;

err:
	local_bh_enable();

	kfree_skb(skb);

	if (net_ratelimit())
		netdev_err(ppp->dev, "recursion detected\n");
}

static inline struct sk_buff *
pad_compress_skb(struct ppp *ppp, struct sk_buff *skb)
{
	struct sk_buff *new_skb;
	int len;
	int new_skb_size = ppp->dev->mtu +
		ppp->xcomp->comp_extra + ppp->dev->hard_header_len;
	int compressor_skb_size = ppp->dev->mtu +
		ppp->xcomp->comp_extra + PPP_HDRLEN;
	new_skb = alloc_skb(new_skb_size, GFP_ATOMIC);
	if (!new_skb) {
		if (net_ratelimit())
			netdev_err(ppp->dev, "PPP: no memory (comp pkt)\n");
		return NULL;
	}
	if (ppp->dev->hard_header_len > PPP_HDRLEN)
		skb_reserve(new_skb,
			    ppp->dev->hard_header_len - PPP_HDRLEN);

	/* compressor still expects A/C bytes in hdr */
	len = ppp->xcomp->compress(ppp->xc_state, skb->data - 2,
				   new_skb->data, skb->len + 2,
				   compressor_skb_size);
	if (len > 0 && (ppp->flags & SC_CCP_UP)) {
		consume_skb(skb);
		skb = new_skb;
		skb_put(skb, len);
		skb_pull(skb, 2);	/* pull off A/C bytes */
	} else if (len == 0) {
		/* didn't compress, or CCP not up yet */
		consume_skb(new_skb);
		new_skb = skb;
	} else {
		/*
		 * (len < 0)
		 * MPPE requires that we do not send unencrypted
		 * frames.  The compressor will return -1 if we
		 * should drop the frame.  We cannot simply test
		 * the compress_proto because MPPE and MPPC share
		 * the same number.
		 */
		if (net_ratelimit())
			netdev_err(ppp->dev, "ppp: compressor dropped pkt\n");
		kfree_skb(skb);
		consume_skb(new_skb);
		new_skb = NULL;
	}
	return new_skb;
}

/*
 * Compress and send a frame.
 * The caller should have locked the xmit path,
 * and xmit_pending should be 0.
 */
static void
ppp_send_frame(struct ppp *ppp, struct sk_buff *skb)
{
	int proto = PPP_PROTO(skb);
	struct sk_buff *new_skb;
	int len;
	unsigned char *cp;

	if (proto < 0x8000) {
#ifdef CONFIG_PPP_FILTER
		/* check if we should pass this packet */
		/* the filter instructions are constructed assuming
		   a four-byte PPP header on each packet */
		*(u8 *)skb_push(skb, 2) = 1;
		if (ppp->pass_filter &&
		    bpf_prog_run(ppp->pass_filter, skb) == 0) {
			if (ppp->debug & 1)
				netdev_printk(KERN_DEBUG, ppp->dev,
					      "PPP: outbound frame "
					      "not passed\n");
			kfree_skb(skb);
			return;
		}
		/* if this packet passes the active filter, record the time */
		if (!(ppp->active_filter &&
		      bpf_prog_run(ppp->active_filter, skb) == 0))
			ppp->last_xmit = jiffies;
		skb_pull(skb, 2);
#else
		/* for data packets, record the time */
		ppp->last_xmit = jiffies;
#endif /* CONFIG_PPP_FILTER */
	}

	++ppp->stats64.tx_packets;
	ppp->stats64.tx_bytes += skb->len - 2;

	switch (proto) {
	case PPP_IP:
		if (!ppp->vj || (ppp->flags & SC_COMP_TCP) == 0)
			break;
		/* try to do VJ TCP header compression */
		new_skb = alloc_skb(skb->len + ppp->dev->hard_header_len - 2,
				    GFP_ATOMIC);
		if (!new_skb) {
			netdev_err(ppp->dev, "PPP: no memory (VJ comp pkt)\n");
			goto drop;
		}
		skb_reserve(new_skb, ppp->dev->hard_header_len - 2);
		cp = skb->data + 2;
		len = slhc_compress(ppp->vj, cp, skb->len - 2,
				    new_skb->data + 2, &cp,
				    !(ppp->flags & SC_NO_TCP_CCID));
		if (cp == skb->data + 2) {
			/* didn't compress */
			consume_skb(new_skb);
		} else {
			if (cp[0] & SL_TYPE_COMPRESSED_TCP) {
				proto = PPP_VJC_COMP;
				cp[0] &= ~SL_TYPE_COMPRESSED_TCP;
			} else {
				proto = PPP_VJC_UNCOMP;
				cp[0] = skb->data[2];
			}
			consume_skb(skb);
			skb = new_skb;
			cp = skb_put(skb, len + 2);
			cp[0] = 0;
			cp[1] = proto;
		}
		break;

	case PPP_CCP:
		/* peek at outbound CCP frames */
		ppp_ccp_peek(ppp, skb, 0);
		break;
	}

	/* try to do packet compression */
	if ((ppp->xstate & SC_COMP_RUN) && ppp->xc_state &&
	    proto != PPP_LCP && proto != PPP_CCP) {
		if (!(ppp->flags & SC_CCP_UP) && (ppp->flags & SC_MUST_COMP)) {
			if (net_ratelimit())
				netdev_err(ppp->dev,
					   "ppp: compression required but "
					   "down - pkt dropped.\n");
			goto drop;
		}
		skb = pad_compress_skb(ppp, skb);
		if (!skb)
			goto drop;
	}

	/*
	 * If we are waiting for traffic (demand dialling),
	 * queue it up for pppd to receive.
	 */
	if (ppp->flags & SC_LOOP_TRAFFIC) {
		if (ppp->file.rq.qlen > PPP_MAX_RQLEN)
			goto drop;
		skb_queue_tail(&ppp->file.rq, skb);
		wake_up_interruptible(&ppp->file.rwait);
		return;
	}

	ppp->xmit_pending = skb;
	ppp_push(ppp);
	return;

 drop:
	kfree_skb(skb);
	++ppp->dev->stats.tx_errors;
}

/*
 * Try to send the frame in xmit_pending.
 * The caller should have the xmit path locked.
 */
static void
ppp_push(struct ppp *ppp)
{
	struct list_head *list;
	struct channel *pch;
	struct sk_buff *skb = ppp->xmit_pending;

	if (!skb)
		return;

	list = &ppp->channels;
	if (list_empty(list)) {
		/* nowhere to send the packet, just drop it */
		ppp->xmit_pending = NULL;
		kfree_skb(skb);
		return;
	}

	if ((ppp->flags & SC_MULTILINK) == 0) {
		/* not doing multilink: send it down the first channel */
		list = list->next;
		pch = list_entry(list, struct channel, clist);

		spin_lock(&pch->downl);
		if (pch->chan) {
			if (pch->chan->ops->start_xmit(pch->chan, skb))
				ppp->xmit_pending = NULL;
		} else {
			/* channel got unregistered */
			kfree_skb(skb);
			ppp->xmit_pending = NULL;
		}
		spin_unlock(&pch->downl);
		return;
	}

#ifdef CONFIG_PPP_MULTILINK
	/* Multilink: fragment the packet over as many links
	   as can take the packet at the moment. */
	if (!ppp_mp_explode(ppp, skb))
		return;
#endif /* CONFIG_PPP_MULTILINK */

	ppp->xmit_pending = NULL;
	kfree_skb(skb);
}

#ifdef CONFIG_PPP_MULTILINK
static bool mp_protocol_compress __read_mostly = true;
module_param(mp_protocol_compress, bool, 0644);
MODULE_PARM_DESC(mp_protocol_compress,
		 "compress protocol id in multilink fragments");

/*
 * Divide a packet to be transmitted into fragments and
 * send them out the individual links.
 */
static int ppp_mp_explode(struct ppp *ppp, struct sk_buff *skb)
{
	int len, totlen;
	int i, bits, hdrlen, mtu;
	int flen;
	int navail, nfree, nzero;
	int nbigger;
	int totspeed;
	int totfree;
	unsigned char *p, *q;
	struct list_head *list;
	struct channel *pch;
	struct sk_buff *frag;
	struct ppp_channel *chan;

	totspeed = 0; /*total bitrate of the bundle*/
	nfree = 0; /* # channels which have no packet already queued */
	navail = 0; /* total # of usable channels (not deregistered) */
	nzero = 0; /* number of channels with zero speed associated*/
	totfree = 0; /*total # of channels available and
				  *having no queued packets before
				  *starting the fragmentation*/

	hdrlen = (ppp->flags & SC_MP_XSHORTSEQ)? MPHDRLEN_SSN: MPHDRLEN;
	i = 0;
	list_for_each_entry(pch, &ppp->channels, clist) {
		if (pch->chan) {
			pch->avail = 1;
			navail++;
			pch->speed = pch->chan->speed;
		} else {
			pch->avail = 0;
		}
		if (pch->avail) {
			if (skb_queue_empty(&pch->file.xq) ||
				!pch->had_frag) {
					if (pch->speed == 0)
						nzero++;
					else
						totspeed += pch->speed;

					pch->avail = 2;
					++nfree;
					++totfree;
				}
			if (!pch->had_frag && i < ppp->nxchan)
				ppp->nxchan = i;
		}
		++i;
	}
	/*
	 * Don't start sending this packet unless at least half of
	 * the channels are free.  This gives much better TCP
	 * performance if we have a lot of channels.
	 */
	if (nfree == 0 || nfree < navail / 2)
		return 0; /* can't take now, leave it in xmit_pending */

	/* Do protocol field compression */
	p = skb->data;
	len = skb->len;
	if (*p == 0 && mp_protocol_compress) {
		++p;
		--len;
	}

	totlen = len;
	nbigger = len % nfree;

	/* skip to the channel after the one we last used
	   and start at that one */
	list = &ppp->channels;
	for (i = 0; i < ppp->nxchan; ++i) {
		list = list->next;
		if (list == &ppp->channels) {
			i = 0;
			break;
		}
	}

	/* create a fragment for each channel */
	bits = B;
	while (len > 0) {
		list = list->next;
		if (list == &ppp->channels) {
			i = 0;
			continue;
		}
		pch = list_entry(list, struct channel, clist);
		++i;
		if (!pch->avail)
			continue;

		/*
		 * Skip this channel if it has a fragment pending already and
		 * we haven't given a fragment to all of the free channels.
		 */
		if (pch->avail == 1) {
			if (nfree > 0)
				continue;
		} else {
			pch->avail = 1;
		}

		/* check the channel's mtu and whether it is still attached. */
		spin_lock(&pch->downl);
		if (pch->chan == NULL) {
			/* can't use this channel, it's being deregistered */
			if (pch->speed == 0)
				nzero--;
			else
				totspeed -= pch->speed;

			spin_unlock(&pch->downl);
			pch->avail = 0;
			totlen = len;
			totfree--;
			nfree--;
			if (--navail == 0)
				break;
			continue;
		}

		/*
		*if the channel speed is not set divide
		*the packet evenly among the free channels;
		*otherwise divide it according to the speed
		*of the channel we are going to transmit on
		*/
		flen = len;
		if (nfree > 0) {
			if (pch->speed == 0) {
				flen = len/nfree;
				if (nbigger > 0) {
					flen++;
					nbigger--;
				}
			} else {
				flen = (((totfree - nzero)*(totlen + hdrlen*totfree)) /
					((totspeed*totfree)/pch->speed)) - hdrlen;
				if (nbigger > 0) {
					flen += ((totfree - nzero)*pch->speed)/totspeed;
					nbigger -= ((totfree - nzero)*pch->speed)/
							totspeed;
				}
			}
			nfree--;
		}

		/*
		 *check if we are on the last channel or
		 *we exceded the length of the data to
		 *fragment
		 */
		if ((nfree <= 0) || (flen > len))
			flen = len;
		/*
		 *it is not worth to tx on slow channels:
		 *in that case from the resulting flen according to the
		 *above formula will be equal or less than zero.
		 *Skip the channel in this case
		 */
		if (flen <= 0) {
			pch->avail = 2;
			spin_unlock(&pch->downl);
			continue;
		}

		/*
		 * hdrlen includes the 2-byte PPP protocol field, but the
		 * MTU counts only the payload excluding the protocol field.
		 * (RFC1661 Section 2)
		 */
		mtu = pch->chan->mtu - (hdrlen - 2);
		if (mtu < 4)
			mtu = 4;
		if (flen > mtu)
			flen = mtu;
		if (flen == len)
			bits |= E;
		frag = alloc_skb(flen + hdrlen + (flen == 0), GFP_ATOMIC);
		if (!frag)
			goto noskb;
		q = skb_put(frag, flen + hdrlen);

		/* make the MP header */
		put_unaligned_be16(PPP_MP, q);
		if (ppp->flags & SC_MP_XSHORTSEQ) {
			q[2] = bits + ((ppp->nxseq >> 8) & 0xf);
			q[3] = ppp->nxseq;
		} else {
			q[2] = bits;
			q[3] = ppp->nxseq >> 16;
			q[4] = ppp->nxseq >> 8;
			q[5] = ppp->nxseq;
		}

		memcpy(q + hdrlen, p, flen);

		/* try to send it down the channel */
		chan = pch->chan;
		if (!skb_queue_empty(&pch->file.xq) ||
			!chan->ops->start_xmit(chan, frag))
			skb_queue_tail(&pch->file.xq, frag);
		pch->had_frag = 1;
		p += flen;
		len -= flen;
		++ppp->nxseq;
		bits = 0;
		spin_unlock(&pch->downl);
	}
	ppp->nxchan = i;

	return 1;

 noskb:
	spin_unlock(&pch->downl);
	if (ppp->debug & 1)
		netdev_err(ppp->dev, "PPP: no memory (fragment)\n");
	++ppp->dev->stats.tx_errors;
	++ppp->nxseq;
	return 1;	/* abandon the frame */
}
#endif /* CONFIG_PPP_MULTILINK */

/* Try to send data out on a channel */
static void __ppp_channel_push(struct channel *pch)
{
	struct sk_buff *skb;
	struct ppp *ppp;

	spin_lock(&pch->downl);
	if (pch->chan) {
		while (!skb_queue_empty(&pch->file.xq)) {
			skb = skb_dequeue(&pch->file.xq);
			if (!pch->chan->ops->start_xmit(pch->chan, skb)) {
				/* put the packet back and try again later */
				skb_queue_head(&pch->file.xq, skb);
				break;
			}
		}
	} else {
		/* channel got deregistered */
		skb_queue_purge(&pch->file.xq);
	}
	spin_unlock(&pch->downl);
	/* see if there is anything from the attached unit to be sent */
	if (skb_queue_empty(&pch->file.xq)) {
		ppp = pch->ppp;
		if (ppp)
			__ppp_xmit_process(ppp, NULL);
	}
}

static void ppp_channel_push(struct channel *pch)
{
	read_lock_bh(&pch->upl);
	if (pch->ppp) {
		(*this_cpu_ptr(pch->ppp->xmit_recursion))++;
		__ppp_channel_push(pch);
		(*this_cpu_ptr(pch->ppp->xmit_recursion))--;
	} else {
		__ppp_channel_push(pch);
	}
	read_unlock_bh(&pch->upl);
}

/*
 * Receive-side routines.
 */

struct ppp_mp_skb_parm {
	u32		sequence;
	u8		BEbits;
};
#define PPP_MP_CB(skb)	((struct ppp_mp_skb_parm *)((skb)->cb))

static inline void
ppp_do_recv(struct ppp *ppp, struct sk_buff *skb, struct channel *pch)
{
	ppp_recv_lock(ppp);
	if (!ppp->closing)
		ppp_receive_frame(ppp, skb, pch);
	else
		kfree_skb(skb);
	ppp_recv_unlock(ppp);
}

/**
 * __ppp_decompress_proto - Decompress protocol field, slim version.
 * @skb: Socket buffer where protocol field should be decompressed. It must have
 *	 at least 1 byte of head room and 1 byte of linear data. First byte of
 *	 data must be a protocol field byte.
 *
 * Decompress protocol field in PPP header if it's compressed, e.g. when
 * Protocol-Field-Compression (PFC) was negotiated. No checks w.r.t. skb data
 * length are done in this function.
 */
static void __ppp_decompress_proto(struct sk_buff *skb)
{
	if (skb->data[0] & 0x01)
		*(u8 *)skb_push(skb, 1) = 0x00;
}

/**
 * ppp_decompress_proto - Check skb data room and decompress protocol field.
 * @skb: Socket buffer where protocol field should be decompressed. First byte
 *	 of data must be a protocol field byte.
 *
 * Decompress protocol field in PPP header if it's compressed, e.g. when
 * Protocol-Field-Compression (PFC) was negotiated. This function also makes
 * sure that skb data room is sufficient for Protocol field, before and after
 * decompression.
 *
 * Return: true - decompressed successfully, false - not enough room in skb.
 */
static bool ppp_decompress_proto(struct sk_buff *skb)
{
	/* At least one byte should be present (if protocol is compressed) */
	if (!pskb_may_pull(skb, 1))
		return false;

	__ppp_decompress_proto(skb);

	/* Protocol field should occupy 2 bytes when not compressed */
	return pskb_may_pull(skb, 2);
}

/* Attempt to handle a frame via. a bridged channel, if one exists.
 * If the channel is bridged, the frame is consumed by the bridge.
 * If not, the caller must handle the frame by normal recv mechanisms.
 * Returns true if the frame is consumed, false otherwise.
 */
static bool ppp_channel_bridge_input(struct channel *pch, struct sk_buff *skb)
{
	struct channel *pchb;

	rcu_read_lock();
	pchb = rcu_dereference(pch->bridge);
	if (!pchb)
		goto out_rcu;

	spin_lock(&pchb->downl);
	if (!pchb->chan) {
		/* channel got unregistered */
		kfree_skb(skb);
		goto outl;
	}

	skb_scrub_packet(skb, !net_eq(pch->chan_net, pchb->chan_net));
	if (!pchb->chan->ops->start_xmit(pchb->chan, skb))
		kfree_skb(skb);

outl:
	spin_unlock(&pchb->downl);
out_rcu:
	rcu_read_unlock();

	/* If pchb is set then we've consumed the packet */
	return !!pchb;
}

void
ppp_input(struct ppp_channel *chan, struct sk_buff *skb)
{
	struct channel *pch = chan->ppp;
	int proto;

	if (!pch) {
		kfree_skb(skb);
		return;
	}

	/* If the channel is bridged, transmit via. bridge */
	if (ppp_channel_bridge_input(pch, skb))
		return;

	read_lock_bh(&pch->upl);
	if (!ppp_decompress_proto(skb)) {
		kfree_skb(skb);
		if (pch->ppp) {
			++pch->ppp->dev->stats.rx_length_errors;
			ppp_receive_error(pch->ppp);
		}
		goto done;
	}

	proto = PPP_PROTO(skb);
	if (!pch->ppp || proto >= 0xc000 || proto == PPP_CCPFRAG) {
		/* put it on the channel queue */
		skb_queue_tail(&pch->file.rq, skb);
		/* drop old frames if queue too long */
		while (pch->file.rq.qlen > PPP_MAX_RQLEN &&
		       (skb = skb_dequeue(&pch->file.rq)))
			kfree_skb(skb);
		wake_up_interruptible(&pch->file.rwait);
	} else {
		ppp_do_recv(pch->ppp, skb, pch);
	}

done:
	read_unlock_bh(&pch->upl);
}

/* Put a 0-length skb in the receive queue as an error indication */
void
ppp_input_error(struct ppp_channel *chan, int code)
{
	struct channel *pch = chan->ppp;
	struct sk_buff *skb;

	if (!pch)
		return;

	read_lock_bh(&pch->upl);
	if (pch->ppp) {
		skb = alloc_skb(0, GFP_ATOMIC);
		if (skb) {
			skb->len = 0;		/* probably unnecessary */
			skb->cb[0] = code;
			ppp_do_recv(pch->ppp, skb, pch);
		}
	}
	read_unlock_bh(&pch->upl);
}

/*
 * We come in here to process a received frame.
 * The receive side of the ppp unit is locked.
 */
static void
ppp_receive_frame(struct ppp *ppp, struct sk_buff *skb, struct channel *pch)
{
	/* note: a 0-length skb is used as an error indication */
	if (skb->len > 0) {
		skb_checksum_complete_unset(skb);
#ifdef CONFIG_PPP_MULTILINK
		/* XXX do channel-level decompression here */
		if (PPP_PROTO(skb) == PPP_MP)
			ppp_receive_mp_frame(ppp, skb, pch);
		else
#endif /* CONFIG_PPP_MULTILINK */
			ppp_receive_nonmp_frame(ppp, skb);
	} else {
		kfree_skb(skb);
		ppp_receive_error(ppp);
	}
}

static void
ppp_receive_error(struct ppp *ppp)
{
	++ppp->dev->stats.rx_errors;
	if (ppp->vj)
		slhc_toss(ppp->vj);
}

static void
ppp_receive_nonmp_frame(struct ppp *ppp, struct sk_buff *skb)
{
	struct sk_buff *ns;
	int proto, len, npi;

	/*
	 * Decompress the frame, if compressed.
	 * Note that some decompressors need to see uncompressed frames
	 * that come in as well as compressed frames.
	 */
	if (ppp->rc_state && (ppp->rstate & SC_DECOMP_RUN) &&
	    (ppp->rstate & (SC_DC_FERROR | SC_DC_ERROR)) == 0)
		skb = ppp_decompress_frame(ppp, skb);

	if (ppp->flags & SC_MUST_COMP && ppp->rstate & SC_DC_FERROR)
		goto err;

	/* At this point the "Protocol" field MUST be decompressed, either in
	 * ppp_input(), ppp_decompress_frame() or in ppp_receive_mp_frame().
	 */
	proto = PPP_PROTO(skb);
	switch (proto) {
	case PPP_VJC_COMP:
		/* decompress VJ compressed packets */
		if (!ppp->vj || (ppp->flags & SC_REJ_COMP_TCP))
			goto err;

		if (skb_tailroom(skb) < 124 || skb_cloned(skb)) {
			/* copy to a new sk_buff with more tailroom */
			ns = dev_alloc_skb(skb->len + 128);
			if (!ns) {
				netdev_err(ppp->dev, "PPP: no memory "
					   "(VJ decomp)\n");
				goto err;
			}
			skb_reserve(ns, 2);
			skb_copy_bits(skb, 0, skb_put(ns, skb->len), skb->len);
			consume_skb(skb);
			skb = ns;
		}
		else
			skb->ip_summed = CHECKSUM_NONE;

		len = slhc_uncompress(ppp->vj, skb->data + 2, skb->len - 2);
		if (len <= 0) {
			netdev_printk(KERN_DEBUG, ppp->dev,
				      "PPP: VJ decompression error\n");
			goto err;
		}
		len += 2;
		if (len > skb->len)
			skb_put(skb, len - skb->len);
		else if (len < skb->len)
			skb_trim(skb, len);
		proto = PPP_IP;
		break;

	case PPP_VJC_UNCOMP:
		if (!ppp->vj || (ppp->flags & SC_REJ_COMP_TCP))
			goto err;

		/* Until we fix the decompressor need to make sure
		 * data portion is linear.
		 */
		if (!pskb_may_pull(skb, skb->len))
			goto err;

		if (slhc_remember(ppp->vj, skb->data + 2, skb->len - 2) <= 0) {
			netdev_err(ppp->dev, "PPP: VJ uncompressed error\n");
			goto err;
		}
		proto = PPP_IP;
		break;

	case PPP_CCP:
		ppp_ccp_peek(ppp, skb, 1);
		break;
	}

	++ppp->stats64.rx_packets;
	ppp->stats64.rx_bytes += skb->len - 2;

	npi = proto_to_npindex(proto);
	if (npi < 0) {
		/* control or unknown frame - pass it to pppd */
		skb_queue_tail(&ppp->file.rq, skb);
		/* limit queue length by dropping old frames */
		while (ppp->file.rq.qlen > PPP_MAX_RQLEN &&
		       (skb = skb_dequeue(&ppp->file.rq)))
			kfree_skb(skb);
		/* wake up any process polling or blocking on read */
		wake_up_interruptible(&ppp->file.rwait);

	} else {
		/* network protocol frame - give it to the kernel */

#ifdef CONFIG_PPP_FILTER
		/* check if the packet passes the pass and active filters */
		/* the filter instructions are constructed assuming
		   a four-byte PPP header on each packet */
		if (ppp->pass_filter || ppp->active_filter) {
			if (skb_unclone(skb, GFP_ATOMIC))
				goto err;

			*(u8 *)skb_push(skb, 2) = 0;
			if (ppp->pass_filter &&
			    bpf_prog_run(ppp->pass_filter, skb) == 0) {
				if (ppp->debug & 1)
					netdev_printk(KERN_DEBUG, ppp->dev,
						      "PPP: inbound frame "
						      "not passed\n");
				kfree_skb(skb);
				return;
			}
			if (!(ppp->active_filter &&
			      bpf_prog_run(ppp->active_filter, skb) == 0))
				ppp->last_recv = jiffies;
			__skb_pull(skb, 2);
		} else
#endif /* CONFIG_PPP_FILTER */
			ppp->last_recv = jiffies;

		if ((ppp->dev->flags & IFF_UP) == 0 ||
		    ppp->npmode[npi] != NPMODE_PASS) {
			kfree_skb(skb);
		} else {
			/* chop off protocol */
			skb_pull_rcsum(skb, 2);
			skb->dev = ppp->dev;
			skb->protocol = htons(npindex_to_ethertype[npi]);
			skb_reset_mac_header(skb);
			skb_scrub_packet(skb, !net_eq(ppp->ppp_net,
						      dev_net(ppp->dev)));
			netif_rx(skb);
		}
	}
	return;

 err:
	kfree_skb(skb);
	ppp_receive_error(ppp);
}

static struct sk_buff *
ppp_decompress_frame(struct ppp *ppp, struct sk_buff *skb)
{
	int proto = PPP_PROTO(skb);
	struct sk_buff *ns;
	int len;

	/* Until we fix all the decompressor's need to make sure
	 * data portion is linear.
	 */
	if (!pskb_may_pull(skb, skb->len))
		goto err;

	if (proto == PPP_COMP) {
		int obuff_size;

		switch(ppp->rcomp->compress_proto) {
		case CI_MPPE:
			obuff_size = ppp->mru + PPP_HDRLEN + 1;
			break;
		default:
			obuff_size = ppp->mru + PPP_HDRLEN;
			break;
		}

		ns = dev_alloc_skb(obuff_size);
		if (!ns) {
			netdev_err(ppp->dev, "ppp_decompress_frame: "
				   "no memory\n");
			goto err;
		}
		/* the decompressor still expects the A/C bytes in the hdr */
		len = ppp->rcomp->decompress(ppp->rc_state, skb->data - 2,
				skb->len + 2, ns->data, obuff_size);
		if (len < 0) {
			/* Pass the compressed frame to pppd as an
			   error indication. */
			if (len == DECOMP_FATALERROR)
				ppp->rstate |= SC_DC_FERROR;
			kfree_skb(ns);
			goto err;
		}

		consume_skb(skb);
		skb = ns;
		skb_put(skb, len);
		skb_pull(skb, 2);	/* pull off the A/C bytes */

		/* Don't call __ppp_decompress_proto() here, but instead rely on
		 * corresponding algo (mppe/bsd/deflate) to decompress it.
		 */
	} else {
		/* Uncompressed frame - pass to decompressor so it
		   can update its dictionary if necessary. */
		if (ppp->rcomp->incomp)
			ppp->rcomp->incomp(ppp->rc_state, skb->data - 2,
					   skb->len + 2);
	}

	return skb;

 err:
	ppp->rstate |= SC_DC_ERROR;
	ppp_receive_error(ppp);
	return skb;
}

#ifdef CONFIG_PPP_MULTILINK
/*
 * Receive a multilink frame.
 * We put it on the reconstruction queue and then pull off
 * as many completed frames as we can.
 */
static void
ppp_receive_mp_frame(struct ppp *ppp, struct sk_buff *skb, struct channel *pch)
{
	u32 mask, seq;
	struct channel *ch;
	int mphdrlen = (ppp->flags & SC_MP_SHORTSEQ)? MPHDRLEN_SSN: MPHDRLEN;

	if (!pskb_may_pull(skb, mphdrlen + 1) || ppp->mrru == 0)
		goto err;		/* no good, throw it away */

	/* Decode sequence number and begin/end bits */
	if (ppp->flags & SC_MP_SHORTSEQ) {
		seq = ((skb->data[2] & 0x0f) << 8) | skb->data[3];
		mask = 0xfff;
	} else {
		seq = (skb->data[3] << 16) | (skb->data[4] << 8)| skb->data[5];
		mask = 0xffffff;
	}
	PPP_MP_CB(skb)->BEbits = skb->data[2];
	skb_pull(skb, mphdrlen);	/* pull off PPP and MP headers */

	/*
	 * Do protocol ID decompression on the first fragment of each packet.
	 * We have to do that here, because ppp_receive_nonmp_frame() expects
	 * decompressed protocol field.
	 */
	if (PPP_MP_CB(skb)->BEbits & B)
		__ppp_decompress_proto(skb);

	/*
	 * Expand sequence number to 32 bits, making it as close
	 * as possible to ppp->minseq.
	 */
	seq |= ppp->minseq & ~mask;
	if ((int)(ppp->minseq - seq) > (int)(mask >> 1))
		seq += mask + 1;
	else if ((int)(seq - ppp->minseq) > (int)(mask >> 1))
		seq -= mask + 1;	/* should never happen */
	PPP_MP_CB(skb)->sequence = seq;
	pch->lastseq = seq;

	/*
	 * If this packet comes before the next one we were expecting,
	 * drop it.
	 */
	if (seq_before(seq, ppp->nextseq)) {
		kfree_skb(skb);
		++ppp->dev->stats.rx_dropped;
		ppp_receive_error(ppp);
		return;
	}

	/*
	 * Reevaluate minseq, the minimum over all channels of the
	 * last sequence number received on each channel.  Because of
	 * the increasing sequence number rule, we know that any fragment
	 * before `minseq' which hasn't arrived is never going to arrive.
	 * The list of channels can't change because we have the receive
	 * side of the ppp unit locked.
	 */
	list_for_each_entry(ch, &ppp->channels, clist) {
		if (seq_before(ch->lastseq, seq))
			seq = ch->lastseq;
	}
	if (seq_before(ppp->minseq, seq))
		ppp->minseq = seq;

	/* Put the fragment on the reconstruction queue */
	ppp_mp_insert(ppp, skb);

	/* If the queue is getting long, don't wait any longer for packets
	   before the start of the queue. */
	if (skb_queue_len(&ppp->mrq) >= PPP_MP_MAX_QLEN) {
		struct sk_buff *mskb = skb_peek(&ppp->mrq);
		if (seq_before(ppp->minseq, PPP_MP_CB(mskb)->sequence))
			ppp->minseq = PPP_MP_CB(mskb)->sequence;
	}

	/* Pull completed packets off the queue and receive them. */
	while ((skb = ppp_mp_reconstruct(ppp))) {
		if (pskb_may_pull(skb, 2))
			ppp_receive_nonmp_frame(ppp, skb);
		else {
			++ppp->dev->stats.rx_length_errors;
			kfree_skb(skb);
			ppp_receive_error(ppp);
		}
	}

	return;

 err:
	kfree_skb(skb);
	ppp_receive_error(ppp);
}

/*
 * Insert a fragment on the MP reconstruction queue.
 * The queue is ordered by increasing sequence number.
 */
static void
ppp_mp_insert(struct ppp *ppp, struct sk_buff *skb)
{
	struct sk_buff *p;
	struct sk_buff_head *list = &ppp->mrq;
	u32 seq = PPP_MP_CB(skb)->sequence;

	/* N.B. we don't need to lock the list lock because we have the
	   ppp unit receive-side lock. */
	skb_queue_walk(list, p) {
		if (seq_before(seq, PPP_MP_CB(p)->sequence))
			break;
	}
	__skb_queue_before(list, p, skb);
}

/*
 * Reconstruct a packet from the MP fragment queue.
 * We go through increasing sequence numbers until we find a
 * complete packet, or we get to the sequence number for a fragment
 * which hasn't arrived but might still do so.
 */
static struct sk_buff *
ppp_mp_reconstruct(struct ppp *ppp)
{
	u32 seq = ppp->nextseq;
	u32 minseq = ppp->minseq;
	struct sk_buff_head *list = &ppp->mrq;
	struct sk_buff *p, *tmp;
	struct sk_buff *head, *tail;
	struct sk_buff *skb = NULL;
	int lost = 0, len = 0;

	if (ppp->mrru == 0)	/* do nothing until mrru is set */
		return NULL;
	head = __skb_peek(list);
	tail = NULL;
	skb_queue_walk_safe(list, p, tmp) {
	again:
		if (seq_before(PPP_MP_CB(p)->sequence, seq)) {
			/* this can't happen, anyway ignore the skb */
			netdev_err(ppp->dev, "ppp_mp_reconstruct bad "
				   "seq %u < %u\n",
				   PPP_MP_CB(p)->sequence, seq);
			__skb_unlink(p, list);
			kfree_skb(p);
			continue;
		}
		if (PPP_MP_CB(p)->sequence != seq) {
			u32 oldseq;
			/* Fragment `seq' is missing.  If it is after
			   minseq, it might arrive later, so stop here. */
			if (seq_after(seq, minseq))
				break;
			/* Fragment `seq' is lost, keep going. */
			lost = 1;
			oldseq = seq;
			seq = seq_before(minseq, PPP_MP_CB(p)->sequence)?
				minseq + 1: PPP_MP_CB(p)->sequence;

			if (ppp->debug & 1)
				netdev_printk(KERN_DEBUG, ppp->dev,
					      "lost frag %u..%u\n",
					      oldseq, seq-1);

			goto again;
		}

		/*
		 * At this point we know that all the fragments from
		 * ppp->nextseq to seq are either present or lost.
		 * Also, there are no complete packets in the queue
		 * that have no missing fragments and end before this
		 * fragment.
		 */

		/* B bit set indicates this fragment starts a packet */
		if (PPP_MP_CB(p)->BEbits & B) {
			head = p;
			lost = 0;
			len = 0;
		}

		len += p->len;

		/* Got a complete packet yet? */
		if (lost == 0 && (PPP_MP_CB(p)->BEbits & E) &&
		    (PPP_MP_CB(head)->BEbits & B)) {
			if (len > ppp->mrru + 2) {
				++ppp->dev->stats.rx_length_errors;
				netdev_printk(KERN_DEBUG, ppp->dev,
					      "PPP: reconstructed packet"
					      " is too long (%d)\n", len);
			} else {
				tail = p;
				break;
			}
			ppp->nextseq = seq + 1;
		}

		/*
		 * If this is the ending fragment of a packet,
		 * and we haven't found a complete valid packet yet,
		 * we can discard up to and including this fragment.
		 */
		if (PPP_MP_CB(p)->BEbits & E) {
			struct sk_buff *tmp2;

			skb_queue_reverse_walk_from_safe(list, p, tmp2) {
				if (ppp->debug & 1)
					netdev_printk(KERN_DEBUG, ppp->dev,
						      "discarding frag %u\n",
						      PPP_MP_CB(p)->sequence);
				__skb_unlink(p, list);
				kfree_skb(p);
			}
			head = skb_peek(list);
			if (!head)
				break;
		}
		++seq;
	}

	/* If we have a complete packet, copy it all into one skb. */
	if (tail != NULL) {
		/* If we have discarded any fragments,
		   signal a receive error. */
		if (PPP_MP_CB(head)->sequence != ppp->nextseq) {
			skb_queue_walk_safe(list, p, tmp) {
				if (p == head)
					break;
				if (ppp->debug & 1)
					netdev_printk(KERN_DEBUG, ppp->dev,
						      "discarding frag %u\n",
						      PPP_MP_CB(p)->sequence);
				__skb_unlink(p, list);
				kfree_skb(p);
			}

			if (ppp->debug & 1)
				netdev_printk(KERN_DEBUG, ppp->dev,
					      "  missed pkts %u..%u\n",
					      ppp->nextseq,
					      PPP_MP_CB(head)->sequence-1);
			++ppp->dev->stats.rx_dropped;
			ppp_receive_error(ppp);
		}

		skb = head;
		if (head != tail) {
			struct sk_buff **fragpp = &skb_shinfo(skb)->frag_list;
			p = skb_queue_next(list, head);
			__skb_unlink(skb, list);
			skb_queue_walk_from_safe(list, p, tmp) {
				__skb_unlink(p, list);
				*fragpp = p;
				p->next = NULL;
				fragpp = &p->next;

				skb->len += p->len;
				skb->data_len += p->len;
				skb->truesize += p->truesize;

				if (p == tail)
					break;
			}
		} else {
			__skb_unlink(skb, list);
		}

		ppp->nextseq = PPP_MP_CB(tail)->sequence + 1;
	}

	return skb;
}
#endif /* CONFIG_PPP_MULTILINK */

/*
 * Channel interface.
 */

/* Create a new, unattached ppp channel. */
int ppp_register_channel(struct ppp_channel *chan)
{
	return ppp_register_net_channel(current->nsproxy->net_ns, chan);
}

/* Create a new, unattached ppp channel for specified net. */
int ppp_register_net_channel(struct net *net, struct ppp_channel *chan)
{
	struct channel *pch;
	struct ppp_net *pn;

	pch = kzalloc(sizeof(struct channel), GFP_KERNEL);
	if (!pch)
		return -ENOMEM;

	pn = ppp_pernet(net);

	pch->ppp = NULL;
	pch->chan = chan;
	pch->chan_net = get_net(net);
	chan->ppp = pch;
	init_ppp_file(&pch->file, CHANNEL);
	pch->file.hdrlen = chan->hdrlen;
#ifdef CONFIG_PPP_MULTILINK
	pch->lastseq = -1;
#endif /* CONFIG_PPP_MULTILINK */
	init_rwsem(&pch->chan_sem);
	spin_lock_init(&pch->downl);
	rwlock_init(&pch->upl);

	spin_lock_bh(&pn->all_channels_lock);
	pch->file.index = ++pn->last_channel_index;
	list_add(&pch->list, &pn->new_channels);
	atomic_inc(&channel_count);
	spin_unlock_bh(&pn->all_channels_lock);

	return 0;
}

/*
 * Return the index of a channel.
 */
int ppp_channel_index(struct ppp_channel *chan)
{
	struct channel *pch = chan->ppp;

	if (pch)
		return pch->file.index;
	return -1;
}

/*
 * Return the PPP unit number to which a channel is connected.
 */
int ppp_unit_number(struct ppp_channel *chan)
{
	struct channel *pch = chan->ppp;
	int unit = -1;

	if (pch) {
		read_lock_bh(&pch->upl);
		if (pch->ppp)
			unit = pch->ppp->file.index;
		read_unlock_bh(&pch->upl);
	}
	return unit;
}

/*
 * Return the PPP device interface name of a channel.
 */
char *ppp_dev_name(struct ppp_channel *chan)
{
	struct channel *pch = chan->ppp;
	char *name = NULL;

	if (pch) {
		read_lock_bh(&pch->upl);
		if (pch->ppp && pch->ppp->dev)
			name = pch->ppp->dev->name;
		read_unlock_bh(&pch->upl);
	}
	return name;
}


/*
 * Disconnect a channel from the generic layer.
 * This must be called in process context.
 */
void
ppp_unregister_channel(struct ppp_channel *chan)
{
	struct channel *pch = chan->ppp;
	struct ppp_net *pn;

	if (!pch)
		return;		/* should never happen */

	chan->ppp = NULL;

	/*
	 * This ensures that we have returned from any calls into the
	 * the channel's start_xmit or ioctl routine before we proceed.
	 */
	down_write(&pch->chan_sem);
	spin_lock_bh(&pch->downl);
	pch->chan = NULL;
	spin_unlock_bh(&pch->downl);
	up_write(&pch->chan_sem);
	ppp_disconnect_channel(pch);

	pn = ppp_pernet(pch->chan_net);
	spin_lock_bh(&pn->all_channels_lock);
	list_del(&pch->list);
	spin_unlock_bh(&pn->all_channels_lock);

	ppp_unbridge_channels(pch);

	pch->file.dead = 1;
	wake_up_interruptible(&pch->file.rwait);

	if (refcount_dec_and_test(&pch->file.refcnt))
		ppp_destroy_channel(pch);
}

/*
 * Callback from a channel when it can accept more to transmit.
 * This should be called at BH/softirq level, not interrupt level.
 */
void
ppp_output_wakeup(struct ppp_channel *chan)
{
	struct channel *pch = chan->ppp;

	if (!pch)
		return;
	ppp_channel_push(pch);
}

/*
 * Compression control.
 */

/* Process the PPPIOCSCOMPRESS ioctl. */
static int
ppp_set_compress(struct ppp *ppp, struct ppp_option_data *data)
{
	int err = -EFAULT;
	struct compressor *cp, *ocomp;
	void *state, *ostate;
	unsigned char ccp_option[CCP_MAX_OPTION_LENGTH];

	if (data->length > CCP_MAX_OPTION_LENGTH)
		goto out;
	if (copy_from_user(ccp_option, data->ptr, data->length))
		goto out;

	err = -EINVAL;
	if (data->length < 2 || ccp_option[1] < 2 || ccp_option[1] > data->length)
		goto out;

	cp = try_then_request_module(
		find_compressor(ccp_option[0]),
		"ppp-compress-%d", ccp_option[0]);
	if (!cp)
		goto out;

	err = -ENOBUFS;
	if (data->transmit) {
		state = cp->comp_alloc(ccp_option, data->length);
		if (state) {
			ppp_xmit_lock(ppp);
			ppp->xstate &= ~SC_COMP_RUN;
			ocomp = ppp->xcomp;
			ostate = ppp->xc_state;
			ppp->xcomp = cp;
			ppp->xc_state = state;
			ppp_xmit_unlock(ppp);
			if (ostate) {
				ocomp->comp_free(ostate);
				module_put(ocomp->owner);
			}
			err = 0;
		} else
			module_put(cp->owner);

	} else {
		state = cp->decomp_alloc(ccp_option, data->length);
		if (state) {
			ppp_recv_lock(ppp);
			ppp->rstate &= ~SC_DECOMP_RUN;
			ocomp = ppp->rcomp;
			ostate = ppp->rc_state;
			ppp->rcomp = cp;
			ppp->rc_state = state;
			ppp_recv_unlock(ppp);
			if (ostate) {
				ocomp->decomp_free(ostate);
				module_put(ocomp->owner);
			}
			err = 0;
		} else
			module_put(cp->owner);
	}

 out:
	return err;
}

/*
 * Look at a CCP packet and update our state accordingly.
 * We assume the caller has the xmit or recv path locked.
 */
static void
ppp_ccp_peek(struct ppp *ppp, struct sk_buff *skb, int inbound)
{
	unsigned char *dp;
	int len;

	if (!pskb_may_pull(skb, CCP_HDRLEN + 2))
		return;	/* no header */
	dp = skb->data + 2;

	switch (CCP_CODE(dp)) {
	case CCP_CONFREQ:

		/* A ConfReq starts negotiation of compression
		 * in one direction of transmission,
		 * and hence brings it down...but which way?
		 *
		 * Remember:
		 * A ConfReq indicates what the sender would like to receive
		 */
		if(inbound)
			/* He is proposing what I should send */
			ppp->xstate &= ~SC_COMP_RUN;
		else
			/* I am proposing to what he should send */
			ppp->rstate &= ~SC_DECOMP_RUN;

		break;

	case CCP_TERMREQ:
	case CCP_TERMACK:
		/*
		 * CCP is going down, both directions of transmission
		 */
		ppp->rstate &= ~SC_DECOMP_RUN;
		ppp->xstate &= ~SC_COMP_RUN;
		break;

	case CCP_CONFACK:
		if ((ppp->flags & (SC_CCP_OPEN | SC_CCP_UP)) != SC_CCP_OPEN)
			break;
		len = CCP_LENGTH(dp);
		if (!pskb_may_pull(skb, len + 2))
			return;		/* too short */
		dp += CCP_HDRLEN;
		len -= CCP_HDRLEN;
		if (len < CCP_OPT_MINLEN || len < CCP_OPT_LENGTH(dp))
			break;
		if (inbound) {
			/* we will start receiving compressed packets */
			if (!ppp->rc_state)
				break;
			if (ppp->rcomp->decomp_init(ppp->rc_state, dp, len,
					ppp->file.index, 0, ppp->mru, ppp->debug)) {
				ppp->rstate |= SC_DECOMP_RUN;
				ppp->rstate &= ~(SC_DC_ERROR | SC_DC_FERROR);
			}
		} else {
			/* we will soon start sending compressed packets */
			if (!ppp->xc_state)
				break;
			if (ppp->xcomp->comp_init(ppp->xc_state, dp, len,
					ppp->file.index, 0, ppp->debug))
				ppp->xstate |= SC_COMP_RUN;
		}
		break;

	case CCP_RESETACK:
		/* reset the [de]compressor */
		if ((ppp->flags & SC_CCP_UP) == 0)
			break;
		if (inbound) {
			if (ppp->rc_state && (ppp->rstate & SC_DECOMP_RUN)) {
				ppp->rcomp->decomp_reset(ppp->rc_state);
				ppp->rstate &= ~SC_DC_ERROR;
			}
		} else {
			if (ppp->xc_state && (ppp->xstate & SC_COMP_RUN))
				ppp->xcomp->comp_reset(ppp->xc_state);
		}
		break;
	}
}

/* Free up compression resources. */
static void
ppp_ccp_closed(struct ppp *ppp)
{
	void *xstate, *rstate;
	struct compressor *xcomp, *rcomp;

	ppp_lock(ppp);
	ppp->flags &= ~(SC_CCP_OPEN | SC_CCP_UP);
	ppp->xstate = 0;
	xcomp = ppp->xcomp;
	xstate = ppp->xc_state;
	ppp->xc_state = NULL;
	ppp->rstate = 0;
	rcomp = ppp->rcomp;
	rstate = ppp->rc_state;
	ppp->rc_state = NULL;
	ppp_unlock(ppp);

	if (xstate) {
		xcomp->comp_free(xstate);
		module_put(xcomp->owner);
	}
	if (rstate) {
		rcomp->decomp_free(rstate);
		module_put(rcomp->owner);
	}
}

/* List of compressors. */
static LIST_HEAD(compressor_list);
static DEFINE_SPINLOCK(compressor_list_lock);

struct compressor_entry {
	struct list_head list;
	struct compressor *comp;
};

static struct compressor_entry *
find_comp_entry(int proto)
{
	struct compressor_entry *ce;

	list_for_each_entry(ce, &compressor_list, list) {
		if (ce->comp->compress_proto == proto)
			return ce;
	}
	return NULL;
}

/* Register a compressor */
int
ppp_register_compressor(struct compressor *cp)
{
	struct compressor_entry *ce;
	int ret;
	spin_lock(&compressor_list_lock);
	ret = -EEXIST;
	if (find_comp_entry(cp->compress_proto))
		goto out;
	ret = -ENOMEM;
	ce = kmalloc(sizeof(struct compressor_entry), GFP_ATOMIC);
	if (!ce)
		goto out;
	ret = 0;
	ce->comp = cp;
	list_add(&ce->list, &compressor_list);
 out:
	spin_unlock(&compressor_list_lock);
	return ret;
}

/* Unregister a compressor */
void
ppp_unregister_compressor(struct compressor *cp)
{
	struct compressor_entry *ce;

	spin_lock(&compressor_list_lock);
	ce = find_comp_entry(cp->compress_proto);
	if (ce && ce->comp == cp) {
		list_del(&ce->list);
		kfree(ce);
	}
	spin_unlock(&compressor_list_lock);
}

/* Find a compressor. */
static struct compressor *
find_compressor(int type)
{
	struct compressor_entry *ce;
	struct compressor *cp = NULL;

	spin_lock(&compressor_list_lock);
	ce = find_comp_entry(type);
	if (ce) {
		cp = ce->comp;
		if (!try_module_get(cp->owner))
			cp = NULL;
	}
	spin_unlock(&compressor_list_lock);
	return cp;
}

/*
 * Miscelleneous stuff.
 */

static void
ppp_get_stats(struct ppp *ppp, struct ppp_stats *st)
{
	struct slcompress *vj = ppp->vj;

	memset(st, 0, sizeof(*st));
	st->p.ppp_ipackets = ppp->stats64.rx_packets;
	st->p.ppp_ierrors = ppp->dev->stats.rx_errors;
	st->p.ppp_ibytes = ppp->stats64.rx_bytes;
	st->p.ppp_opackets = ppp->stats64.tx_packets;
	st->p.ppp_oerrors = ppp->dev->stats.tx_errors;
	st->p.ppp_obytes = ppp->stats64.tx_bytes;
	if (!vj)
		return;
	st->vj.vjs_packets = vj->sls_o_compressed + vj->sls_o_uncompressed;
	st->vj.vjs_compressed = vj->sls_o_compressed;
	st->vj.vjs_searches = vj->sls_o_searches;
	st->vj.vjs_misses = vj->sls_o_misses;
	st->vj.vjs_errorin = vj->sls_i_error;
	st->vj.vjs_tossed = vj->sls_i_tossed;
	st->vj.vjs_uncompressedin = vj->sls_i_uncompressed;
	st->vj.vjs_compressedin = vj->sls_i_compressed;
}

/*
 * Stuff for handling the lists of ppp units and channels
 * and for initialization.
 */

/*
 * Create a new ppp interface unit.  Fails if it can't allocate memory
 * or if there is already a unit with the requested number.
 * unit == -1 means allocate a new number.
 */
static int ppp_create_interface(struct net *net, struct file *file, int *unit)
{
	struct ppp_config conf = {
		.file = file,
		.unit = *unit,
		.ifname_is_set = false,
	};
	struct net_device *dev;
	struct ppp *ppp;
	int err;

	dev = alloc_netdev(sizeof(struct ppp), "", NET_NAME_ENUM, ppp_setup);
	if (!dev) {
		err = -ENOMEM;
		goto err;
	}
	dev_net_set(dev, net);
	dev->rtnl_link_ops = &ppp_link_ops;

	rtnl_lock();

	err = ppp_dev_configure(net, dev, &conf);
	if (err < 0)
		goto err_dev;
	ppp = netdev_priv(dev);
	*unit = ppp->file.index;

	rtnl_unlock();

	return 0;

err_dev:
	rtnl_unlock();
	free_netdev(dev);
err:
	return err;
}

/*
 * Initialize a ppp_file structure.
 */
static void
init_ppp_file(struct ppp_file *pf, int kind)
{
	pf->kind = kind;
	skb_queue_head_init(&pf->xq);
	skb_queue_head_init(&pf->rq);
	refcount_set(&pf->refcnt, 1);
	init_waitqueue_head(&pf->rwait);
}

/*
 * Free the memory used by a ppp unit.  This is only called once
 * there are no channels connected to the unit and no file structs
 * that reference the unit.
 */
static void ppp_destroy_interface(struct ppp *ppp)
{
	atomic_dec(&ppp_unit_count);

	if (!ppp->file.dead || ppp->n_channels) {
		/* "can't happen" */
		netdev_err(ppp->dev, "ppp: destroying ppp struct %p "
			   "but dead=%d n_channels=%d !\n",
			   ppp, ppp->file.dead, ppp->n_channels);
		return;
	}

	ppp_ccp_closed(ppp);
	if (ppp->vj) {
		slhc_free(ppp->vj);
		ppp->vj = NULL;
	}
	skb_queue_purge(&ppp->file.xq);
	skb_queue_purge(&ppp->file.rq);
#ifdef CONFIG_PPP_MULTILINK
	skb_queue_purge(&ppp->mrq);
#endif /* CONFIG_PPP_MULTILINK */
#ifdef CONFIG_PPP_FILTER
	if (ppp->pass_filter) {
		bpf_prog_destroy(ppp->pass_filter);
		ppp->pass_filter = NULL;
	}

	if (ppp->active_filter) {
		bpf_prog_destroy(ppp->active_filter);
		ppp->active_filter = NULL;
	}
#endif /* CONFIG_PPP_FILTER */

	kfree_skb(ppp->xmit_pending);
	free_percpu(ppp->xmit_recursion);

	free_netdev(ppp->dev);
}

/*
 * Locate an existing ppp unit.
 * The caller should have locked the all_ppp_mutex.
 */
static struct ppp *
ppp_find_unit(struct ppp_net *pn, int unit)
{
	return unit_find(&pn->units_idr, unit);
}

/*
 * Locate an existing ppp channel.
 * The caller should have locked the all_channels_lock.
 * First we look in the new_channels list, then in the
 * all_channels list.  If found in the new_channels list,
 * we move it to the all_channels list.  This is for speed
 * when we have a lot of channels in use.
 */
static struct channel *
ppp_find_channel(struct ppp_net *pn, int unit)
{
	struct channel *pch;

	list_for_each_entry(pch, &pn->new_channels, list) {
		if (pch->file.index == unit) {
			list_move(&pch->list, &pn->all_channels);
			return pch;
		}
	}

	list_for_each_entry(pch, &pn->all_channels, list) {
		if (pch->file.index == unit)
			return pch;
	}

	return NULL;
}

/*
 * Connect a PPP channel to a PPP interface unit.
 */
static int
ppp_connect_channel(struct channel *pch, int unit)
{
	struct ppp *ppp;
	struct ppp_net *pn;
	int ret = -ENXIO;
	int hdrlen;

	pn = ppp_pernet(pch->chan_net);

	mutex_lock(&pn->all_ppp_mutex);
	ppp = ppp_find_unit(pn, unit);
	if (!ppp)
		goto out;
	write_lock_bh(&pch->upl);
	ret = -EINVAL;
	if (pch->ppp ||
	    rcu_dereference_protected(pch->bridge, lockdep_is_held(&pch->upl)))
		goto outl;

	ppp_lock(ppp);
	spin_lock_bh(&pch->downl);
	if (!pch->chan) {
		/* Don't connect unregistered channels */
		spin_unlock_bh(&pch->downl);
		ppp_unlock(ppp);
		ret = -ENOTCONN;
		goto outl;
	}
	spin_unlock_bh(&pch->downl);
	if (pch->file.hdrlen > ppp->file.hdrlen)
		ppp->file.hdrlen = pch->file.hdrlen;
	hdrlen = pch->file.hdrlen + 2;	/* for protocol bytes */
	if (hdrlen > ppp->dev->hard_header_len)
		ppp->dev->hard_header_len = hdrlen;
	list_add_tail(&pch->clist, &ppp->channels);
	++ppp->n_channels;
	pch->ppp = ppp;
	refcount_inc(&ppp->file.refcnt);
	ppp_unlock(ppp);
	ret = 0;

 outl:
	write_unlock_bh(&pch->upl);
 out:
	mutex_unlock(&pn->all_ppp_mutex);
	return ret;
}

/*
 * Disconnect a channel from its ppp unit.
 */
static int
ppp_disconnect_channel(struct channel *pch)
{
	struct ppp *ppp;
	int err = -EINVAL;

	write_lock_bh(&pch->upl);
	ppp = pch->ppp;
	pch->ppp = NULL;
	write_unlock_bh(&pch->upl);
	if (ppp) {
		/* remove it from the ppp unit's list */
		ppp_lock(ppp);
		list_del(&pch->clist);
		if (--ppp->n_channels == 0)
			wake_up_interruptible(&ppp->file.rwait);
		ppp_unlock(ppp);
		if (refcount_dec_and_test(&ppp->file.refcnt))
			ppp_destroy_interface(ppp);
		err = 0;
	}
	return err;
}

/*
 * Free up the resources used by a ppp channel.
 */
static void ppp_destroy_channel(struct channel *pch)
{
	put_net(pch->chan_net);
	pch->chan_net = NULL;

	atomic_dec(&channel_count);

	if (!pch->file.dead) {
		/* "can't happen" */
		pr_err("ppp: destroying undead channel %p !\n", pch);
		return;
	}
	skb_queue_purge(&pch->file.xq);
	skb_queue_purge(&pch->file.rq);
	kfree(pch);
}

static void __exit ppp_cleanup(void)
{
	/* should never happen */
	if (atomic_read(&ppp_unit_count) || atomic_read(&channel_count))
		pr_err("PPP: removing module but units remain!\n");
	rtnl_link_unregister(&ppp_link_ops);
	unregister_chrdev(PPP_MAJOR, "ppp");
	device_destroy(ppp_class, MKDEV(PPP_MAJOR, 0));
	class_destroy(ppp_class);
	unregister_pernet_device(&ppp_net_ops);
}

/*
 * Units handling. Caller must protect concurrent access
 * by holding all_ppp_mutex
 */

/* associate pointer with specified number */
static int unit_set(struct idr *p, void *ptr, int n)
{
	int unit;

	unit = idr_alloc(p, ptr, n, n + 1, GFP_KERNEL);
	if (unit == -ENOSPC)
		unit = -EINVAL;
	return unit;
}

/* get new free unit number and associate pointer with it */
static int unit_get(struct idr *p, void *ptr, int min)
{
	return idr_alloc(p, ptr, min, 0, GFP_KERNEL);
}

/* put unit number back to a pool */
static void unit_put(struct idr *p, int n)
{
	idr_remove(p, n);
}

/* get pointer associated with the number */
static void *unit_find(struct idr *p, int n)
{
	return idr_find(p, n);
}

/* Module/initialization stuff */

module_init(ppp_init);
module_exit(ppp_cleanup);

EXPORT_SYMBOL(ppp_register_net_channel);
EXPORT_SYMBOL(ppp_register_channel);
EXPORT_SYMBOL(ppp_unregister_channel);
EXPORT_SYMBOL(ppp_channel_index);
EXPORT_SYMBOL(ppp_unit_number);
EXPORT_SYMBOL(ppp_dev_name);
EXPORT_SYMBOL(ppp_input);
EXPORT_SYMBOL(ppp_input_error);
EXPORT_SYMBOL(ppp_output_wakeup);
EXPORT_SYMBOL(ppp_register_compressor);
EXPORT_SYMBOL(ppp_unregister_compressor);
MODULE_LICENSE("GPL");
MODULE_ALIAS_CHARDEV(PPP_MAJOR, 0);
MODULE_ALIAS_RTNL_LINK("ppp");
MODULE_ALIAS("devname:ppp");<|MERGE_RESOLUTION|>--- conflicted
+++ resolved
@@ -1161,11 +1161,7 @@
 		if (!ifname_is_set) {
 			while (1) {
 				snprintf(ppp->dev->name, IFNAMSIZ, "ppp%i", ret);
-<<<<<<< HEAD
-				if (!__dev_get_by_name(ppp->ppp_net, ppp->dev->name))
-=======
 				if (!netdev_name_in_use(ppp->ppp_net, ppp->dev->name))
->>>>>>> df0cc57e
 					break;
 				unit_put(&pn->units_idr, ret);
 				ret = unit_get(&pn->units_idr, ppp, ret + 1);
