--- conflicted
+++ resolved
@@ -87,7 +87,6 @@
 	return !!(iommu->features & f);
 }
 
-<<<<<<< HEAD
 static inline u64 iommu_virt_to_phys(void *vaddr)
 {
 	return (u64)__sme_set(virt_to_phys(vaddr));
@@ -98,8 +97,6 @@
 	return phys_to_virt(__sme_clr(paddr));
 }
 
-=======
 extern bool translation_pre_enabled(struct amd_iommu *iommu);
 extern struct iommu_dev_data *get_dev_data(struct device *dev);
->>>>>>> 47b59d8e
 #endif /* _ASM_X86_AMD_IOMMU_PROTO_H  */