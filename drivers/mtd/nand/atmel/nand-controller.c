/*
 * Copyright 2017 ATMEL
 * Copyright 2017 Free Electrons
 *
 * Author: Boris Brezillon <boris.brezillon@free-electrons.com>
 *
 * Derived from the atmel_nand.c driver which contained the following
 * copyrights:
 *
 *   Copyright 2003 Rick Bronson
 *
 *   Derived from drivers/mtd/nand/autcpu12.c
 *	Copyright 2001 Thomas Gleixner (gleixner@autronix.de)
 *
 *   Derived from drivers/mtd/spia.c
 *	Copyright 2000 Steven J. Hill (sjhill@cotw.com)
 *
 *
 *   Add Hardware ECC support for AT91SAM9260 / AT91SAM9263
 *	Richard Genoud (richard.genoud@gmail.com), Adeneo Copyright 2007
 *
 *   Derived from Das U-Boot source code
 *	(u-boot-1.1.5/board/atmel/at91sam9263ek/nand.c)
 *	Copyright 2006 ATMEL Rousset, Lacressonniere Nicolas
 *
 *   Add Programmable Multibit ECC support for various AT91 SoC
 *	Copyright 2012 ATMEL, Hong Xu
 *
 *   Add Nand Flash Controller support for SAMA5 SoC
 *	Copyright 2013 ATMEL, Josh Wu (josh.wu@atmel.com)
 *
 * This program is free software; you can redistribute it and/or modify
 * it under the terms of the GNU General Public License version 2 as
 * published by the Free Software Foundation.
 *
 * A few words about the naming convention in this file. This convention
 * applies to structure and function names.
 *
 * Prefixes:
 *
 * - atmel_nand_: all generic structures/functions
 * - atmel_smc_nand_: all structures/functions specific to the SMC interface
 *		      (at91sam9 and avr32 SoCs)
 * - atmel_hsmc_nand_: all structures/functions specific to the HSMC interface
 *		       (sama5 SoCs and later)
 * - atmel_nfc_: all structures/functions used to manipulate the NFC sub-block
 *		 that is available in the HSMC block
 * - <soc>_nand_: all SoC specific structures/functions
 */

#include <linux/clk.h>
#include <linux/dma-mapping.h>
#include <linux/dmaengine.h>
#include <linux/genalloc.h>
#include <linux/gpio.h>
#include <linux/gpio/consumer.h>
#include <linux/interrupt.h>
#include <linux/mfd/syscon.h>
#include <linux/mfd/syscon/atmel-matrix.h>
#include <linux/mfd/syscon/atmel-smc.h>
#include <linux/module.h>
#include <linux/mtd/rawnand.h>
#include <linux/of_address.h>
#include <linux/of_irq.h>
#include <linux/of_platform.h>
#include <linux/iopoll.h>
#include <linux/platform_device.h>
#include <linux/regmap.h>

#include "pmecc.h"

#define ATMEL_HSMC_NFC_CFG			0x0
#define ATMEL_HSMC_NFC_CFG_SPARESIZE(x)		(((x) / 4) << 24)
#define ATMEL_HSMC_NFC_CFG_SPARESIZE_MASK	GENMASK(30, 24)
#define ATMEL_HSMC_NFC_CFG_DTO(cyc, mul)	(((cyc) << 16) | ((mul) << 20))
#define ATMEL_HSMC_NFC_CFG_DTO_MAX		GENMASK(22, 16)
#define ATMEL_HSMC_NFC_CFG_RBEDGE		BIT(13)
#define ATMEL_HSMC_NFC_CFG_FALLING_EDGE		BIT(12)
#define ATMEL_HSMC_NFC_CFG_RSPARE		BIT(9)
#define ATMEL_HSMC_NFC_CFG_WSPARE		BIT(8)
#define ATMEL_HSMC_NFC_CFG_PAGESIZE_MASK	GENMASK(2, 0)
#define ATMEL_HSMC_NFC_CFG_PAGESIZE(x)		(fls((x) / 512) - 1)

#define ATMEL_HSMC_NFC_CTRL			0x4
#define ATMEL_HSMC_NFC_CTRL_EN			BIT(0)
#define ATMEL_HSMC_NFC_CTRL_DIS			BIT(1)

#define ATMEL_HSMC_NFC_SR			0x8
#define ATMEL_HSMC_NFC_IER			0xc
#define ATMEL_HSMC_NFC_IDR			0x10
#define ATMEL_HSMC_NFC_IMR			0x14
#define ATMEL_HSMC_NFC_SR_ENABLED		BIT(1)
#define ATMEL_HSMC_NFC_SR_RB_RISE		BIT(4)
#define ATMEL_HSMC_NFC_SR_RB_FALL		BIT(5)
#define ATMEL_HSMC_NFC_SR_BUSY			BIT(8)
#define ATMEL_HSMC_NFC_SR_WR			BIT(11)
#define ATMEL_HSMC_NFC_SR_CSID			GENMASK(14, 12)
#define ATMEL_HSMC_NFC_SR_XFRDONE		BIT(16)
#define ATMEL_HSMC_NFC_SR_CMDDONE		BIT(17)
#define ATMEL_HSMC_NFC_SR_DTOE			BIT(20)
#define ATMEL_HSMC_NFC_SR_UNDEF			BIT(21)
#define ATMEL_HSMC_NFC_SR_AWB			BIT(22)
#define ATMEL_HSMC_NFC_SR_NFCASE		BIT(23)
#define ATMEL_HSMC_NFC_SR_ERRORS		(ATMEL_HSMC_NFC_SR_DTOE | \
						 ATMEL_HSMC_NFC_SR_UNDEF | \
						 ATMEL_HSMC_NFC_SR_AWB | \
						 ATMEL_HSMC_NFC_SR_NFCASE)
#define ATMEL_HSMC_NFC_SR_RBEDGE(x)		BIT((x) + 24)

#define ATMEL_HSMC_NFC_ADDR			0x18
#define ATMEL_HSMC_NFC_BANK			0x1c

#define ATMEL_NFC_MAX_RB_ID			7

#define ATMEL_NFC_SRAM_SIZE			0x2400

#define ATMEL_NFC_CMD(pos, cmd)			((cmd) << (((pos) * 8) + 2))
#define ATMEL_NFC_VCMD2				BIT(18)
#define ATMEL_NFC_ACYCLE(naddrs)		((naddrs) << 19)
#define ATMEL_NFC_CSID(cs)			((cs) << 22)
#define ATMEL_NFC_DATAEN			BIT(25)
#define ATMEL_NFC_NFCWR				BIT(26)

#define ATMEL_NFC_MAX_ADDR_CYCLES		5

#define ATMEL_NAND_ALE_OFFSET			BIT(21)
#define ATMEL_NAND_CLE_OFFSET			BIT(22)

#define DEFAULT_TIMEOUT_MS			1000
#define MIN_DMA_LEN				128

enum atmel_nand_rb_type {
	ATMEL_NAND_NO_RB,
	ATMEL_NAND_NATIVE_RB,
	ATMEL_NAND_GPIO_RB,
};

struct atmel_nand_rb {
	enum atmel_nand_rb_type type;
	union {
		struct gpio_desc *gpio;
		int id;
	};
};

struct atmel_nand_cs {
	int id;
	struct atmel_nand_rb rb;
	struct gpio_desc *csgpio;
	struct {
		void __iomem *virt;
		dma_addr_t dma;
	} io;

	struct atmel_smc_cs_conf smcconf;
};

struct atmel_nand {
	struct list_head node;
	struct device *dev;
	struct nand_chip base;
	struct atmel_nand_cs *activecs;
	struct atmel_pmecc_user *pmecc;
	struct gpio_desc *cdgpio;
	int numcs;
	struct atmel_nand_cs cs[];
};

static inline struct atmel_nand *to_atmel_nand(struct nand_chip *chip)
{
	return container_of(chip, struct atmel_nand, base);
}

enum atmel_nfc_data_xfer {
	ATMEL_NFC_NO_DATA,
	ATMEL_NFC_READ_DATA,
	ATMEL_NFC_WRITE_DATA,
};

struct atmel_nfc_op {
	u8 cs;
	u8 ncmds;
	u8 cmds[2];
	u8 naddrs;
	u8 addrs[5];
	enum atmel_nfc_data_xfer data;
	u32 wait;
	u32 errors;
};

struct atmel_nand_controller;
struct atmel_nand_controller_caps;

struct atmel_nand_controller_ops {
	int (*probe)(struct platform_device *pdev,
		     const struct atmel_nand_controller_caps *caps);
	int (*remove)(struct atmel_nand_controller *nc);
	void (*nand_init)(struct atmel_nand_controller *nc,
			  struct atmel_nand *nand);
	int (*ecc_init)(struct atmel_nand *nand);
	int (*setup_data_interface)(struct atmel_nand *nand, int csline,
				    const struct nand_data_interface *conf);
};

struct atmel_nand_controller_caps {
	bool has_dma;
	bool legacy_of_bindings;
	u32 ale_offs;
	u32 cle_offs;
	const struct atmel_nand_controller_ops *ops;
};

struct atmel_nand_controller {
	struct nand_hw_control base;
	const struct atmel_nand_controller_caps *caps;
	struct device *dev;
	struct regmap *smc;
	struct dma_chan *dmac;
	struct atmel_pmecc *pmecc;
	struct list_head chips;
	struct clk *mck;
};

static inline struct atmel_nand_controller *
to_nand_controller(struct nand_hw_control *ctl)
{
	return container_of(ctl, struct atmel_nand_controller, base);
}

struct atmel_smc_nand_controller {
	struct atmel_nand_controller base;
	struct regmap *matrix;
	unsigned int ebi_csa_offs;
};

static inline struct atmel_smc_nand_controller *
to_smc_nand_controller(struct nand_hw_control *ctl)
{
	return container_of(to_nand_controller(ctl),
			    struct atmel_smc_nand_controller, base);
}

struct atmel_hsmc_nand_controller {
	struct atmel_nand_controller base;
	struct {
		struct gen_pool *pool;
		void __iomem *virt;
		dma_addr_t dma;
	} sram;
	const struct atmel_hsmc_reg_layout *hsmc_layout;
	struct regmap *io;
	struct atmel_nfc_op op;
	struct completion complete;
	int irq;

	/* Only used when instantiating from legacy DT bindings. */
	struct clk *clk;
};

static inline struct atmel_hsmc_nand_controller *
to_hsmc_nand_controller(struct nand_hw_control *ctl)
{
	return container_of(to_nand_controller(ctl),
			    struct atmel_hsmc_nand_controller, base);
}

static bool atmel_nfc_op_done(struct atmel_nfc_op *op, u32 status)
{
	op->errors |= status & ATMEL_HSMC_NFC_SR_ERRORS;
	op->wait ^= status & op->wait;

	return !op->wait || op->errors;
}

static irqreturn_t atmel_nfc_interrupt(int irq, void *data)
{
	struct atmel_hsmc_nand_controller *nc = data;
	u32 sr, rcvd;
	bool done;

	regmap_read(nc->base.smc, ATMEL_HSMC_NFC_SR, &sr);

	rcvd = sr & (nc->op.wait | ATMEL_HSMC_NFC_SR_ERRORS);
	done = atmel_nfc_op_done(&nc->op, sr);

	if (rcvd)
		regmap_write(nc->base.smc, ATMEL_HSMC_NFC_IDR, rcvd);

	if (done)
		complete(&nc->complete);

	return rcvd ? IRQ_HANDLED : IRQ_NONE;
}

static int atmel_nfc_wait(struct atmel_hsmc_nand_controller *nc, bool poll,
			  unsigned int timeout_ms)
{
	int ret;

	if (!timeout_ms)
		timeout_ms = DEFAULT_TIMEOUT_MS;

	if (poll) {
		u32 status;

		ret = regmap_read_poll_timeout(nc->base.smc,
					       ATMEL_HSMC_NFC_SR, status,
					       atmel_nfc_op_done(&nc->op,
								 status),
					       0, timeout_ms * 1000);
	} else {
		init_completion(&nc->complete);
		regmap_write(nc->base.smc, ATMEL_HSMC_NFC_IER,
			     nc->op.wait | ATMEL_HSMC_NFC_SR_ERRORS);
		ret = wait_for_completion_timeout(&nc->complete,
						msecs_to_jiffies(timeout_ms));
		if (!ret)
			ret = -ETIMEDOUT;
		else
			ret = 0;

		regmap_write(nc->base.smc, ATMEL_HSMC_NFC_IDR, 0xffffffff);
	}

	if (nc->op.errors & ATMEL_HSMC_NFC_SR_DTOE) {
		dev_err(nc->base.dev, "Waiting NAND R/B Timeout\n");
		ret = -ETIMEDOUT;
	}

	if (nc->op.errors & ATMEL_HSMC_NFC_SR_UNDEF) {
		dev_err(nc->base.dev, "Access to an undefined area\n");
		ret = -EIO;
	}

	if (nc->op.errors & ATMEL_HSMC_NFC_SR_AWB) {
		dev_err(nc->base.dev, "Access while busy\n");
		ret = -EIO;
	}

	if (nc->op.errors & ATMEL_HSMC_NFC_SR_NFCASE) {
		dev_err(nc->base.dev, "Wrong access size\n");
		ret = -EIO;
	}

	return ret;
}

static void atmel_nand_dma_transfer_finished(void *data)
{
	struct completion *finished = data;

	complete(finished);
}

static int atmel_nand_dma_transfer(struct atmel_nand_controller *nc,
				   void *buf, dma_addr_t dev_dma, size_t len,
				   enum dma_data_direction dir)
{
	DECLARE_COMPLETION_ONSTACK(finished);
	dma_addr_t src_dma, dst_dma, buf_dma;
	struct dma_async_tx_descriptor *tx;
	dma_cookie_t cookie;

	buf_dma = dma_map_single(nc->dev, buf, len, dir);
	if (dma_mapping_error(nc->dev, dev_dma)) {
		dev_err(nc->dev,
			"Failed to prepare a buffer for DMA access\n");
		goto err;
	}

	if (dir == DMA_FROM_DEVICE) {
		src_dma = dev_dma;
		dst_dma = buf_dma;
	} else {
		src_dma = buf_dma;
		dst_dma = dev_dma;
	}

	tx = dmaengine_prep_dma_memcpy(nc->dmac, dst_dma, src_dma, len,
				       DMA_CTRL_ACK | DMA_PREP_INTERRUPT);
	if (!tx) {
		dev_err(nc->dev, "Failed to prepare DMA memcpy\n");
		goto err_unmap;
	}

	tx->callback = atmel_nand_dma_transfer_finished;
	tx->callback_param = &finished;

	cookie = dmaengine_submit(tx);
	if (dma_submit_error(cookie)) {
		dev_err(nc->dev, "Failed to do DMA tx_submit\n");
		goto err_unmap;
	}

	dma_async_issue_pending(nc->dmac);
	wait_for_completion(&finished);

	return 0;

err_unmap:
	dma_unmap_single(nc->dev, buf_dma, len, dir);

err:
	dev_dbg(nc->dev, "Fall back to CPU I/O\n");

	return -EIO;
}

static u8 atmel_nand_read_byte(struct mtd_info *mtd)
{
	struct nand_chip *chip = mtd_to_nand(mtd);
	struct atmel_nand *nand = to_atmel_nand(chip);

	return ioread8(nand->activecs->io.virt);
}

static u16 atmel_nand_read_word(struct mtd_info *mtd)
{
	struct nand_chip *chip = mtd_to_nand(mtd);
	struct atmel_nand *nand = to_atmel_nand(chip);

	return ioread16(nand->activecs->io.virt);
}

static void atmel_nand_write_byte(struct mtd_info *mtd, u8 byte)
{
	struct nand_chip *chip = mtd_to_nand(mtd);
	struct atmel_nand *nand = to_atmel_nand(chip);

	if (chip->options & NAND_BUSWIDTH_16)
		iowrite16(byte | (byte << 8), nand->activecs->io.virt);
	else
		iowrite8(byte, nand->activecs->io.virt);
}

static void atmel_nand_read_buf(struct mtd_info *mtd, u8 *buf, int len)
{
	struct nand_chip *chip = mtd_to_nand(mtd);
	struct atmel_nand *nand = to_atmel_nand(chip);
	struct atmel_nand_controller *nc;

	nc = to_nand_controller(chip->controller);

	/*
	 * If the controller supports DMA, the buffer address is DMA-able and
	 * len is long enough to make DMA transfers profitable, let's trigger
	 * a DMA transfer. If it fails, fallback to PIO mode.
	 */
	if (nc->dmac && virt_addr_valid(buf) &&
	    len >= MIN_DMA_LEN &&
	    !atmel_nand_dma_transfer(nc, buf, nand->activecs->io.dma, len,
				     DMA_FROM_DEVICE))
		return;

	if (chip->options & NAND_BUSWIDTH_16)
		ioread16_rep(nand->activecs->io.virt, buf, len / 2);
	else
		ioread8_rep(nand->activecs->io.virt, buf, len);
}

static void atmel_nand_write_buf(struct mtd_info *mtd, const u8 *buf, int len)
{
	struct nand_chip *chip = mtd_to_nand(mtd);
	struct atmel_nand *nand = to_atmel_nand(chip);
	struct atmel_nand_controller *nc;

	nc = to_nand_controller(chip->controller);

	/*
	 * If the controller supports DMA, the buffer address is DMA-able and
	 * len is long enough to make DMA transfers profitable, let's trigger
	 * a DMA transfer. If it fails, fallback to PIO mode.
	 */
	if (nc->dmac && virt_addr_valid(buf) &&
	    len >= MIN_DMA_LEN &&
	    !atmel_nand_dma_transfer(nc, (void *)buf, nand->activecs->io.dma,
				     len, DMA_TO_DEVICE))
		return;

	if (chip->options & NAND_BUSWIDTH_16)
		iowrite16_rep(nand->activecs->io.virt, buf, len / 2);
	else
		iowrite8_rep(nand->activecs->io.virt, buf, len);
}

static int atmel_nand_dev_ready(struct mtd_info *mtd)
{
	struct nand_chip *chip = mtd_to_nand(mtd);
	struct atmel_nand *nand = to_atmel_nand(chip);

	return gpiod_get_value(nand->activecs->rb.gpio);
}

static void atmel_nand_select_chip(struct mtd_info *mtd, int cs)
{
	struct nand_chip *chip = mtd_to_nand(mtd);
	struct atmel_nand *nand = to_atmel_nand(chip);

	if (cs < 0 || cs >= nand->numcs) {
		nand->activecs = NULL;
		chip->dev_ready = NULL;
		return;
	}

	nand->activecs = &nand->cs[cs];

	if (nand->activecs->rb.type == ATMEL_NAND_GPIO_RB)
		chip->dev_ready = atmel_nand_dev_ready;
}

static int atmel_hsmc_nand_dev_ready(struct mtd_info *mtd)
{
	struct nand_chip *chip = mtd_to_nand(mtd);
	struct atmel_nand *nand = to_atmel_nand(chip);
	struct atmel_hsmc_nand_controller *nc;
	u32 status;

	nc = to_hsmc_nand_controller(chip->controller);

	regmap_read(nc->base.smc, ATMEL_HSMC_NFC_SR, &status);

	return status & ATMEL_HSMC_NFC_SR_RBEDGE(nand->activecs->rb.id);
}

static void atmel_hsmc_nand_select_chip(struct mtd_info *mtd, int cs)
{
	struct nand_chip *chip = mtd_to_nand(mtd);
	struct atmel_nand *nand = to_atmel_nand(chip);
	struct atmel_hsmc_nand_controller *nc;

	nc = to_hsmc_nand_controller(chip->controller);

	atmel_nand_select_chip(mtd, cs);

	if (!nand->activecs) {
		regmap_write(nc->base.smc, ATMEL_HSMC_NFC_CTRL,
			     ATMEL_HSMC_NFC_CTRL_DIS);
		return;
	}

	if (nand->activecs->rb.type == ATMEL_NAND_NATIVE_RB)
		chip->dev_ready = atmel_hsmc_nand_dev_ready;

	regmap_update_bits(nc->base.smc, ATMEL_HSMC_NFC_CFG,
			   ATMEL_HSMC_NFC_CFG_PAGESIZE_MASK |
			   ATMEL_HSMC_NFC_CFG_SPARESIZE_MASK |
			   ATMEL_HSMC_NFC_CFG_RSPARE |
			   ATMEL_HSMC_NFC_CFG_WSPARE,
			   ATMEL_HSMC_NFC_CFG_PAGESIZE(mtd->writesize) |
			   ATMEL_HSMC_NFC_CFG_SPARESIZE(mtd->oobsize) |
			   ATMEL_HSMC_NFC_CFG_RSPARE);
	regmap_write(nc->base.smc, ATMEL_HSMC_NFC_CTRL,
		     ATMEL_HSMC_NFC_CTRL_EN);
}

static int atmel_nfc_exec_op(struct atmel_hsmc_nand_controller *nc, bool poll)
{
	u8 *addrs = nc->op.addrs;
	unsigned int op = 0;
	u32 addr, val;
	int i, ret;

	nc->op.wait = ATMEL_HSMC_NFC_SR_CMDDONE;

	for (i = 0; i < nc->op.ncmds; i++)
		op |= ATMEL_NFC_CMD(i, nc->op.cmds[i]);

	if (nc->op.naddrs == ATMEL_NFC_MAX_ADDR_CYCLES)
		regmap_write(nc->base.smc, ATMEL_HSMC_NFC_ADDR, *addrs++);

	op |= ATMEL_NFC_CSID(nc->op.cs) |
	      ATMEL_NFC_ACYCLE(nc->op.naddrs);

	if (nc->op.ncmds > 1)
		op |= ATMEL_NFC_VCMD2;

	addr = addrs[0] | (addrs[1] << 8) | (addrs[2] << 16) |
	       (addrs[3] << 24);

	if (nc->op.data != ATMEL_NFC_NO_DATA) {
		op |= ATMEL_NFC_DATAEN;
		nc->op.wait |= ATMEL_HSMC_NFC_SR_XFRDONE;

		if (nc->op.data == ATMEL_NFC_WRITE_DATA)
			op |= ATMEL_NFC_NFCWR;
	}

	/* Clear all flags. */
	regmap_read(nc->base.smc, ATMEL_HSMC_NFC_SR, &val);

	/* Send the command. */
	regmap_write(nc->io, op, addr);

	ret = atmel_nfc_wait(nc, poll, 0);
	if (ret)
		dev_err(nc->base.dev,
			"Failed to send NAND command (err = %d)!",
			ret);

	/* Reset the op state. */
	memset(&nc->op, 0, sizeof(nc->op));

	return ret;
}

static void atmel_hsmc_nand_cmd_ctrl(struct mtd_info *mtd, int dat,
				     unsigned int ctrl)
{
	struct nand_chip *chip = mtd_to_nand(mtd);
	struct atmel_nand *nand = to_atmel_nand(chip);
	struct atmel_hsmc_nand_controller *nc;

	nc = to_hsmc_nand_controller(chip->controller);

	if (ctrl & NAND_ALE) {
		if (nc->op.naddrs == ATMEL_NFC_MAX_ADDR_CYCLES)
			return;

		nc->op.addrs[nc->op.naddrs++] = dat;
	} else if (ctrl & NAND_CLE) {
		if (nc->op.ncmds > 1)
			return;

		nc->op.cmds[nc->op.ncmds++] = dat;
	}

	if (dat == NAND_CMD_NONE) {
		nc->op.cs = nand->activecs->id;
		atmel_nfc_exec_op(nc, true);
	}
}

static void atmel_nand_cmd_ctrl(struct mtd_info *mtd, int cmd,
				unsigned int ctrl)
{
	struct nand_chip *chip = mtd_to_nand(mtd);
	struct atmel_nand *nand = to_atmel_nand(chip);
	struct atmel_nand_controller *nc;

	nc = to_nand_controller(chip->controller);

	if ((ctrl & NAND_CTRL_CHANGE) && nand->activecs->csgpio) {
		if (ctrl & NAND_NCE)
			gpiod_set_value(nand->activecs->csgpio, 0);
		else
			gpiod_set_value(nand->activecs->csgpio, 1);
	}

	if (ctrl & NAND_ALE)
		writeb(cmd, nand->activecs->io.virt + nc->caps->ale_offs);
	else if (ctrl & NAND_CLE)
		writeb(cmd, nand->activecs->io.virt + nc->caps->cle_offs);
}

static void atmel_nfc_copy_to_sram(struct nand_chip *chip, const u8 *buf,
				   bool oob_required)
{
	struct mtd_info *mtd = nand_to_mtd(chip);
	struct atmel_hsmc_nand_controller *nc;
	int ret = -EIO;

	nc = to_hsmc_nand_controller(chip->controller);

	if (nc->base.dmac)
		ret = atmel_nand_dma_transfer(&nc->base, (void *)buf,
					      nc->sram.dma, mtd->writesize,
					      DMA_TO_DEVICE);

	/* Falling back to CPU copy. */
	if (ret)
		memcpy_toio(nc->sram.virt, buf, mtd->writesize);

	if (oob_required)
		memcpy_toio(nc->sram.virt + mtd->writesize, chip->oob_poi,
			    mtd->oobsize);
}

static void atmel_nfc_copy_from_sram(struct nand_chip *chip, u8 *buf,
				     bool oob_required)
{
	struct mtd_info *mtd = nand_to_mtd(chip);
	struct atmel_hsmc_nand_controller *nc;
	int ret = -EIO;

	nc = to_hsmc_nand_controller(chip->controller);

	if (nc->base.dmac)
		ret = atmel_nand_dma_transfer(&nc->base, buf, nc->sram.dma,
					      mtd->writesize, DMA_FROM_DEVICE);

	/* Falling back to CPU copy. */
	if (ret)
		memcpy_fromio(buf, nc->sram.virt, mtd->writesize);

	if (oob_required)
		memcpy_fromio(chip->oob_poi, nc->sram.virt + mtd->writesize,
			      mtd->oobsize);
}

static void atmel_nfc_set_op_addr(struct nand_chip *chip, int page, int column)
{
	struct mtd_info *mtd = nand_to_mtd(chip);
	struct atmel_hsmc_nand_controller *nc;

	nc = to_hsmc_nand_controller(chip->controller);

	if (column >= 0) {
		nc->op.addrs[nc->op.naddrs++] = column;

		/*
		 * 2 address cycles for the column offset on large page NANDs.
		 */
		if (mtd->writesize > 512)
			nc->op.addrs[nc->op.naddrs++] = column >> 8;
	}

	if (page >= 0) {
		nc->op.addrs[nc->op.naddrs++] = page;
		nc->op.addrs[nc->op.naddrs++] = page >> 8;

		if ((mtd->writesize > 512 && chip->chipsize > SZ_128M) ||
		    (mtd->writesize <= 512 && chip->chipsize > SZ_32M))
			nc->op.addrs[nc->op.naddrs++] = page >> 16;
	}
}

static int atmel_nand_pmecc_enable(struct nand_chip *chip, int op, bool raw)
{
	struct atmel_nand *nand = to_atmel_nand(chip);
	struct atmel_nand_controller *nc;
	int ret;

	nc = to_nand_controller(chip->controller);

	if (raw)
		return 0;

	ret = atmel_pmecc_enable(nand->pmecc, op);
	if (ret)
		dev_err(nc->dev,
			"Failed to enable ECC engine (err = %d)\n", ret);

	return ret;
}

static void atmel_nand_pmecc_disable(struct nand_chip *chip, bool raw)
{
	struct atmel_nand *nand = to_atmel_nand(chip);

	if (!raw)
		atmel_pmecc_disable(nand->pmecc);
}

static int atmel_nand_pmecc_generate_eccbytes(struct nand_chip *chip, bool raw)
{
	struct atmel_nand *nand = to_atmel_nand(chip);
	struct mtd_info *mtd = nand_to_mtd(chip);
	struct atmel_nand_controller *nc;
	struct mtd_oob_region oobregion;
	void *eccbuf;
	int ret, i;

	nc = to_nand_controller(chip->controller);

	if (raw)
		return 0;

	ret = atmel_pmecc_wait_rdy(nand->pmecc);
	if (ret) {
		dev_err(nc->dev,
			"Failed to transfer NAND page data (err = %d)\n",
			ret);
		return ret;
	}

	mtd_ooblayout_ecc(mtd, 0, &oobregion);
	eccbuf = chip->oob_poi + oobregion.offset;

	for (i = 0; i < chip->ecc.steps; i++) {
		atmel_pmecc_get_generated_eccbytes(nand->pmecc, i,
						   eccbuf);
		eccbuf += chip->ecc.bytes;
	}

	return 0;
}

static int atmel_nand_pmecc_correct_data(struct nand_chip *chip, void *buf,
					 bool raw)
{
	struct atmel_nand *nand = to_atmel_nand(chip);
	struct mtd_info *mtd = nand_to_mtd(chip);
	struct atmel_nand_controller *nc;
	struct mtd_oob_region oobregion;
	int ret, i, max_bitflips = 0;
	void *databuf, *eccbuf;

	nc = to_nand_controller(chip->controller);

	if (raw)
		return 0;

	ret = atmel_pmecc_wait_rdy(nand->pmecc);
	if (ret) {
		dev_err(nc->dev,
			"Failed to read NAND page data (err = %d)\n",
			ret);
		return ret;
	}

	mtd_ooblayout_ecc(mtd, 0, &oobregion);
	eccbuf = chip->oob_poi + oobregion.offset;
	databuf = buf;

	for (i = 0; i < chip->ecc.steps; i++) {
		ret = atmel_pmecc_correct_sector(nand->pmecc, i, databuf,
						 eccbuf);
		if (ret < 0 && !atmel_pmecc_correct_erased_chunks(nand->pmecc))
			ret = nand_check_erased_ecc_chunk(databuf,
							  chip->ecc.size,
							  eccbuf,
							  chip->ecc.bytes,
							  NULL, 0,
							  chip->ecc.strength);

		if (ret >= 0)
			max_bitflips = max(ret, max_bitflips);
		else
			mtd->ecc_stats.failed++;

		databuf += chip->ecc.size;
		eccbuf += chip->ecc.bytes;
	}

	return max_bitflips;
}

static int atmel_nand_pmecc_write_pg(struct nand_chip *chip, const u8 *buf,
				     bool oob_required, int page, bool raw)
{
	struct mtd_info *mtd = nand_to_mtd(chip);
	struct atmel_nand *nand = to_atmel_nand(chip);
	int ret;

	ret = atmel_nand_pmecc_enable(chip, NAND_ECC_WRITE, raw);
	if (ret)
		return ret;

	atmel_nand_write_buf(mtd, buf, mtd->writesize);

	ret = atmel_nand_pmecc_generate_eccbytes(chip, raw);
	if (ret) {
		atmel_pmecc_disable(nand->pmecc);
		return ret;
	}

	atmel_nand_pmecc_disable(chip, raw);

	atmel_nand_write_buf(mtd, chip->oob_poi, mtd->oobsize);

	return 0;
}

static int atmel_nand_pmecc_write_page(struct mtd_info *mtd,
				       struct nand_chip *chip, const u8 *buf,
				       int oob_required, int page)
{
	return atmel_nand_pmecc_write_pg(chip, buf, oob_required, page, false);
}

static int atmel_nand_pmecc_write_page_raw(struct mtd_info *mtd,
					   struct nand_chip *chip,
					   const u8 *buf, int oob_required,
					   int page)
{
	return atmel_nand_pmecc_write_pg(chip, buf, oob_required, page, true);
}

static int atmel_nand_pmecc_read_pg(struct nand_chip *chip, u8 *buf,
				    bool oob_required, int page, bool raw)
{
	struct mtd_info *mtd = nand_to_mtd(chip);
	int ret;

	ret = atmel_nand_pmecc_enable(chip, NAND_ECC_READ, raw);
	if (ret)
		return ret;

	atmel_nand_read_buf(mtd, buf, mtd->writesize);
	atmel_nand_read_buf(mtd, chip->oob_poi, mtd->oobsize);

	ret = atmel_nand_pmecc_correct_data(chip, buf, raw);

	atmel_nand_pmecc_disable(chip, raw);

	return ret;
}

static int atmel_nand_pmecc_read_page(struct mtd_info *mtd,
				      struct nand_chip *chip, u8 *buf,
				      int oob_required, int page)
{
	return atmel_nand_pmecc_read_pg(chip, buf, oob_required, page, false);
}

static int atmel_nand_pmecc_read_page_raw(struct mtd_info *mtd,
					  struct nand_chip *chip, u8 *buf,
					  int oob_required, int page)
{
	return atmel_nand_pmecc_read_pg(chip, buf, oob_required, page, true);
}

static int atmel_hsmc_nand_pmecc_write_pg(struct nand_chip *chip,
					  const u8 *buf, bool oob_required,
					  int page, bool raw)
{
	struct mtd_info *mtd = nand_to_mtd(chip);
	struct atmel_nand *nand = to_atmel_nand(chip);
	struct atmel_hsmc_nand_controller *nc;
	int ret, status;

	nc = to_hsmc_nand_controller(chip->controller);

	atmel_nfc_copy_to_sram(chip, buf, false);

	nc->op.cmds[0] = NAND_CMD_SEQIN;
	nc->op.ncmds = 1;
	atmel_nfc_set_op_addr(chip, page, 0x0);
	nc->op.cs = nand->activecs->id;
	nc->op.data = ATMEL_NFC_WRITE_DATA;

	ret = atmel_nand_pmecc_enable(chip, NAND_ECC_WRITE, raw);
	if (ret)
		return ret;

	ret = atmel_nfc_exec_op(nc, false);
	if (ret) {
		atmel_nand_pmecc_disable(chip, raw);
		dev_err(nc->base.dev,
			"Failed to transfer NAND page data (err = %d)\n",
			ret);
		return ret;
	}

	ret = atmel_nand_pmecc_generate_eccbytes(chip, raw);

	atmel_nand_pmecc_disable(chip, raw);

	if (ret)
		return ret;

	atmel_nand_write_buf(mtd, chip->oob_poi, mtd->oobsize);

	nc->op.cmds[0] = NAND_CMD_PAGEPROG;
	nc->op.ncmds = 1;
	nc->op.cs = nand->activecs->id;
	ret = atmel_nfc_exec_op(nc, false);
	if (ret)
		dev_err(nc->base.dev, "Failed to program NAND page (err = %d)\n",
			ret);

	status = chip->waitfunc(mtd, chip);
	if (status & NAND_STATUS_FAIL)
		return -EIO;

	return ret;
}

static int atmel_hsmc_nand_pmecc_write_page(struct mtd_info *mtd,
					    struct nand_chip *chip,
					    const u8 *buf, int oob_required,
					    int page)
{
	return atmel_hsmc_nand_pmecc_write_pg(chip, buf, oob_required, page,
					      false);
}

static int atmel_hsmc_nand_pmecc_write_page_raw(struct mtd_info *mtd,
						struct nand_chip *chip,
						const u8 *buf,
						int oob_required, int page)
{
	return atmel_hsmc_nand_pmecc_write_pg(chip, buf, oob_required, page,
					      true);
}

static int atmel_hsmc_nand_pmecc_read_pg(struct nand_chip *chip, u8 *buf,
					 bool oob_required, int page,
					 bool raw)
{
	struct mtd_info *mtd = nand_to_mtd(chip);
	struct atmel_nand *nand = to_atmel_nand(chip);
	struct atmel_hsmc_nand_controller *nc;
	int ret;

	nc = to_hsmc_nand_controller(chip->controller);

	/*
	 * Optimized read page accessors only work when the NAND R/B pin is
	 * connected to a native SoC R/B pin. If that's not the case, fallback
	 * to the non-optimized one.
	 */
	if (nand->activecs->rb.type != ATMEL_NAND_NATIVE_RB) {
		chip->cmdfunc(mtd, NAND_CMD_READ0, 0x00, page);

		return atmel_nand_pmecc_read_pg(chip, buf, oob_required, page,
						raw);
	}

	nc->op.cmds[nc->op.ncmds++] = NAND_CMD_READ0;

	if (mtd->writesize > 512)
		nc->op.cmds[nc->op.ncmds++] = NAND_CMD_READSTART;

	atmel_nfc_set_op_addr(chip, page, 0x0);
	nc->op.cs = nand->activecs->id;
	nc->op.data = ATMEL_NFC_READ_DATA;

	ret = atmel_nand_pmecc_enable(chip, NAND_ECC_READ, raw);
	if (ret)
		return ret;

	ret = atmel_nfc_exec_op(nc, false);
	if (ret) {
		atmel_nand_pmecc_disable(chip, raw);
		dev_err(nc->base.dev,
			"Failed to load NAND page data (err = %d)\n",
			ret);
		return ret;
	}

	atmel_nfc_copy_from_sram(chip, buf, true);

	ret = atmel_nand_pmecc_correct_data(chip, buf, raw);

	atmel_nand_pmecc_disable(chip, raw);

	return ret;
}

static int atmel_hsmc_nand_pmecc_read_page(struct mtd_info *mtd,
					   struct nand_chip *chip, u8 *buf,
					   int oob_required, int page)
{
	return atmel_hsmc_nand_pmecc_read_pg(chip, buf, oob_required, page,
					     false);
}

static int atmel_hsmc_nand_pmecc_read_page_raw(struct mtd_info *mtd,
					       struct nand_chip *chip,
					       u8 *buf, int oob_required,
					       int page)
{
	return atmel_hsmc_nand_pmecc_read_pg(chip, buf, oob_required, page,
					     true);
}

static int atmel_nand_pmecc_init(struct nand_chip *chip)
{
	struct mtd_info *mtd = nand_to_mtd(chip);
	struct atmel_nand *nand = to_atmel_nand(chip);
	struct atmel_nand_controller *nc;
	struct atmel_pmecc_user_req req;

	nc = to_nand_controller(chip->controller);

	if (!nc->pmecc) {
		dev_err(nc->dev, "HW ECC not supported\n");
		return -ENOTSUPP;
	}

	if (nc->caps->legacy_of_bindings) {
		u32 val;

		if (!of_property_read_u32(nc->dev->of_node, "atmel,pmecc-cap",
					  &val))
			chip->ecc.strength = val;

		if (!of_property_read_u32(nc->dev->of_node,
					  "atmel,pmecc-sector-size",
					  &val))
			chip->ecc.size = val;
	}

	if (chip->ecc.options & NAND_ECC_MAXIMIZE)
		req.ecc.strength = ATMEL_PMECC_MAXIMIZE_ECC_STRENGTH;
	else if (chip->ecc.strength)
		req.ecc.strength = chip->ecc.strength;
	else if (chip->ecc_strength_ds)
		req.ecc.strength = chip->ecc_strength_ds;
	else
		req.ecc.strength = ATMEL_PMECC_MAXIMIZE_ECC_STRENGTH;

	if (chip->ecc.size)
		req.ecc.sectorsize = chip->ecc.size;
	else if (chip->ecc_step_ds)
		req.ecc.sectorsize = chip->ecc_step_ds;
	else
		req.ecc.sectorsize = ATMEL_PMECC_SECTOR_SIZE_AUTO;

	req.pagesize = mtd->writesize;
	req.oobsize = mtd->oobsize;

	if (mtd->writesize <= 512) {
		req.ecc.bytes = 4;
		req.ecc.ooboffset = 0;
	} else {
		req.ecc.bytes = mtd->oobsize - 2;
		req.ecc.ooboffset = ATMEL_PMECC_OOBOFFSET_AUTO;
	}

	nand->pmecc = atmel_pmecc_create_user(nc->pmecc, &req);
	if (IS_ERR(nand->pmecc))
		return PTR_ERR(nand->pmecc);

	chip->ecc.algo = NAND_ECC_BCH;
	chip->ecc.size = req.ecc.sectorsize;
	chip->ecc.bytes = req.ecc.bytes / req.ecc.nsectors;
	chip->ecc.strength = req.ecc.strength;

	chip->options |= NAND_NO_SUBPAGE_WRITE;

	mtd_set_ooblayout(mtd, &nand_ooblayout_lp_ops);

	return 0;
}

static int atmel_nand_ecc_init(struct atmel_nand *nand)
{
	struct nand_chip *chip = &nand->base;
	struct atmel_nand_controller *nc;
	int ret;

	nc = to_nand_controller(chip->controller);

	switch (chip->ecc.mode) {
	case NAND_ECC_NONE:
	case NAND_ECC_SOFT:
		/*
		 * Nothing to do, the core will initialize everything for us.
		 */
		break;

	case NAND_ECC_HW:
		ret = atmel_nand_pmecc_init(chip);
		if (ret)
			return ret;

		chip->ecc.read_page = atmel_nand_pmecc_read_page;
		chip->ecc.write_page = atmel_nand_pmecc_write_page;
		chip->ecc.read_page_raw = atmel_nand_pmecc_read_page_raw;
		chip->ecc.write_page_raw = atmel_nand_pmecc_write_page_raw;
		break;

	default:
		/* Other modes are not supported. */
		dev_err(nc->dev, "Unsupported ECC mode: %d\n",
			chip->ecc.mode);
		return -ENOTSUPP;
	}

	return 0;
}

static int atmel_hsmc_nand_ecc_init(struct atmel_nand *nand)
{
	struct nand_chip *chip = &nand->base;
	int ret;

	ret = atmel_nand_ecc_init(nand);
	if (ret)
		return ret;

	if (chip->ecc.mode != NAND_ECC_HW)
		return 0;

	/* Adjust the ECC operations for the HSMC IP. */
	chip->ecc.read_page = atmel_hsmc_nand_pmecc_read_page;
	chip->ecc.write_page = atmel_hsmc_nand_pmecc_write_page;
	chip->ecc.read_page_raw = atmel_hsmc_nand_pmecc_read_page_raw;
	chip->ecc.write_page_raw = atmel_hsmc_nand_pmecc_write_page_raw;
	chip->ecc.options |= NAND_ECC_CUSTOM_PAGE_ACCESS;

	return 0;
}

static int atmel_smc_nand_prepare_smcconf(struct atmel_nand *nand,
					const struct nand_data_interface *conf,
					struct atmel_smc_cs_conf *smcconf)
{
	u32 ncycles, totalcycles, timeps, mckperiodps;
	struct atmel_nand_controller *nc;
	int ret;

	nc = to_nand_controller(nand->base.controller);

	/* DDR interface not supported. */
	if (conf->type != NAND_SDR_IFACE)
		return -ENOTSUPP;

	/*
	 * tRC < 30ns implies EDO mode. This controller does not support this
	 * mode.
	 */
	if (conf->timings.sdr.tRC_min < 30000)
		return -ENOTSUPP;

	atmel_smc_cs_conf_init(smcconf);

	mckperiodps = NSEC_PER_SEC / clk_get_rate(nc->mck);
	mckperiodps *= 1000;

	/*
	 * Set write pulse timing. This one is easy to extract:
	 *
	 * NWE_PULSE = tWP
	 */
	ncycles = DIV_ROUND_UP(conf->timings.sdr.tWP_min, mckperiodps);
	totalcycles = ncycles;
	ret = atmel_smc_cs_conf_set_pulse(smcconf, ATMEL_SMC_NWE_SHIFT,
					  ncycles);
	if (ret)
		return ret;

	/*
	 * The write setup timing depends on the operation done on the NAND.
	 * All operations goes through the same data bus, but the operation
	 * type depends on the address we are writing to (ALE/CLE address
	 * lines).
	 * Since we have no way to differentiate the different operations at
	 * the SMC level, we must consider the worst case (the biggest setup
	 * time among all operation types):
	 *
	 * NWE_SETUP = max(tCLS, tCS, tALS, tDS) - NWE_PULSE
	 */
	timeps = max3(conf->timings.sdr.tCLS_min, conf->timings.sdr.tCS_min,
		      conf->timings.sdr.tALS_min);
	timeps = max(timeps, conf->timings.sdr.tDS_min);
	ncycles = DIV_ROUND_UP(timeps, mckperiodps);
	ncycles = ncycles > totalcycles ? ncycles - totalcycles : 0;
	totalcycles += ncycles;
	ret = atmel_smc_cs_conf_set_setup(smcconf, ATMEL_SMC_NWE_SHIFT,
					  ncycles);
	if (ret)
		return ret;

	/*
	 * As for the write setup timing, the write hold timing depends on the
	 * operation done on the NAND:
	 *
	 * NWE_HOLD = max(tCLH, tCH, tALH, tDH, tWH)
	 */
	timeps = max3(conf->timings.sdr.tCLH_min, conf->timings.sdr.tCH_min,
		      conf->timings.sdr.tALH_min);
	timeps = max3(timeps, conf->timings.sdr.tDH_min,
		      conf->timings.sdr.tWH_min);
	ncycles = DIV_ROUND_UP(timeps, mckperiodps);
	totalcycles += ncycles;

	/*
	 * The write cycle timing is directly matching tWC, but is also
	 * dependent on the other timings on the setup and hold timings we
	 * calculated earlier, which gives:
	 *
	 * NWE_CYCLE = max(tWC, NWE_SETUP + NWE_PULSE + NWE_HOLD)
	 */
	ncycles = DIV_ROUND_UP(conf->timings.sdr.tWC_min, mckperiodps);
	ncycles = max(totalcycles, ncycles);
	ret = atmel_smc_cs_conf_set_cycle(smcconf, ATMEL_SMC_NWE_SHIFT,
					  ncycles);
	if (ret)
		return ret;

	/*
	 * We don't want the CS line to be toggled between each byte/word
	 * transfer to the NAND. The only way to guarantee that is to have the
	 * NCS_{WR,RD}_{SETUP,HOLD} timings set to 0, which in turn means:
	 *
	 * NCS_WR_PULSE = NWE_CYCLE
	 */
	ret = atmel_smc_cs_conf_set_pulse(smcconf, ATMEL_SMC_NCS_WR_SHIFT,
					  ncycles);
	if (ret)
		return ret;

	/*
	 * As for the write setup timing, the read hold timing depends on the
	 * operation done on the NAND:
	 *
	 * NRD_HOLD = max(tREH, tRHOH)
	 */
	timeps = max(conf->timings.sdr.tREH_min, conf->timings.sdr.tRHOH_min);
	ncycles = DIV_ROUND_UP(timeps, mckperiodps);
	totalcycles = ncycles;

	/*
	 * TDF = tRHZ - NRD_HOLD
	 */
	ncycles = DIV_ROUND_UP(conf->timings.sdr.tRHZ_max, mckperiodps);
	ncycles -= totalcycles;

	/*
	 * In ONFI 4.0 specs, tRHZ has been increased to support EDO NANDs and
	 * we might end up with a config that does not fit in the TDF field.
	 * Just take the max value in this case and hope that the NAND is more
	 * tolerant than advertised.
	 */
	if (ncycles > ATMEL_SMC_MODE_TDF_MAX)
		ncycles = ATMEL_SMC_MODE_TDF_MAX;
	else if (ncycles < ATMEL_SMC_MODE_TDF_MIN)
		ncycles = ATMEL_SMC_MODE_TDF_MIN;

	smcconf->mode |= ATMEL_SMC_MODE_TDF(ncycles) |
			 ATMEL_SMC_MODE_TDFMODE_OPTIMIZED;

	/*
	 * Read pulse timing directly matches tRP:
	 *
	 * NRD_PULSE = tRP
	 */
	ncycles = DIV_ROUND_UP(conf->timings.sdr.tRP_min, mckperiodps);
	totalcycles += ncycles;
	ret = atmel_smc_cs_conf_set_pulse(smcconf, ATMEL_SMC_NRD_SHIFT,
					  ncycles);
	if (ret)
		return ret;

	/*
	 * The write cycle timing is directly matching tWC, but is also
	 * dependent on the setup and hold timings we calculated earlier,
	 * which gives:
	 *
	 * NRD_CYCLE = max(tRC, NRD_PULSE + NRD_HOLD)
	 *
	 * NRD_SETUP is always 0.
	 */
	ncycles = DIV_ROUND_UP(conf->timings.sdr.tRC_min, mckperiodps);
	ncycles = max(totalcycles, ncycles);
	ret = atmel_smc_cs_conf_set_cycle(smcconf, ATMEL_SMC_NRD_SHIFT,
					  ncycles);
	if (ret)
		return ret;

	/*
	 * We don't want the CS line to be toggled between each byte/word
	 * transfer from the NAND. The only way to guarantee that is to have
	 * the NCS_{WR,RD}_{SETUP,HOLD} timings set to 0, which in turn means:
	 *
	 * NCS_RD_PULSE = NRD_CYCLE
	 */
	ret = atmel_smc_cs_conf_set_pulse(smcconf, ATMEL_SMC_NCS_RD_SHIFT,
					  ncycles);
	if (ret)
		return ret;

	/* Txxx timings are directly matching tXXX ones. */
	ncycles = DIV_ROUND_UP(conf->timings.sdr.tCLR_min, mckperiodps);
	ret = atmel_smc_cs_conf_set_timing(smcconf,
					   ATMEL_HSMC_TIMINGS_TCLR_SHIFT,
					   ncycles);
	if (ret)
		return ret;

	ncycles = DIV_ROUND_UP(conf->timings.sdr.tADL_min, mckperiodps);
	ret = atmel_smc_cs_conf_set_timing(smcconf,
					   ATMEL_HSMC_TIMINGS_TADL_SHIFT,
					   ncycles);
	/*
	 * Version 4 of the ONFI spec mandates that tADL be at least 400
	 * nanoseconds, but, depending on the master clock rate, 400 ns may not
	 * fit in the tADL field of the SMC reg. We need to relax the check and
	 * accept the -ERANGE return code.
	 *
	 * Note that previous versions of the ONFI spec had a lower tADL_min
	 * (100 or 200 ns). It's not clear why this timing constraint got
	 * increased but it seems most NANDs are fine with values lower than
	 * 400ns, so we should be safe.
	 */
	if (ret && ret != -ERANGE)
		return ret;

	ncycles = DIV_ROUND_UP(conf->timings.sdr.tAR_min, mckperiodps);
	ret = atmel_smc_cs_conf_set_timing(smcconf,
					   ATMEL_HSMC_TIMINGS_TAR_SHIFT,
					   ncycles);
	if (ret)
		return ret;

	ncycles = DIV_ROUND_UP(conf->timings.sdr.tRR_min, mckperiodps);
	ret = atmel_smc_cs_conf_set_timing(smcconf,
					   ATMEL_HSMC_TIMINGS_TRR_SHIFT,
					   ncycles);
	if (ret)
		return ret;

	ncycles = DIV_ROUND_UP(conf->timings.sdr.tWB_max, mckperiodps);
	ret = atmel_smc_cs_conf_set_timing(smcconf,
					   ATMEL_HSMC_TIMINGS_TWB_SHIFT,
					   ncycles);
	if (ret)
		return ret;

	/* Attach the CS line to the NFC logic. */
	smcconf->timings |= ATMEL_HSMC_TIMINGS_NFSEL;

	/* Set the appropriate data bus width. */
	if (nand->base.options & NAND_BUSWIDTH_16)
		smcconf->mode |= ATMEL_SMC_MODE_DBW_16;

	/* Operate in NRD/NWE READ/WRITEMODE. */
	smcconf->mode |= ATMEL_SMC_MODE_READMODE_NRD |
			 ATMEL_SMC_MODE_WRITEMODE_NWE;

	return 0;
}

static int atmel_smc_nand_setup_data_interface(struct atmel_nand *nand,
					int csline,
					const struct nand_data_interface *conf)
{
	struct atmel_nand_controller *nc;
	struct atmel_smc_cs_conf smcconf;
	struct atmel_nand_cs *cs;
	int ret;

	nc = to_nand_controller(nand->base.controller);

	ret = atmel_smc_nand_prepare_smcconf(nand, conf, &smcconf);
	if (ret)
		return ret;

	if (csline == NAND_DATA_IFACE_CHECK_ONLY)
		return 0;

	cs = &nand->cs[csline];
	cs->smcconf = smcconf;
	atmel_smc_cs_conf_apply(nc->smc, cs->id, &cs->smcconf);

	return 0;
}

static int atmel_hsmc_nand_setup_data_interface(struct atmel_nand *nand,
					int csline,
					const struct nand_data_interface *conf)
{
<<<<<<< HEAD
	struct atmel_nand_controller *nc;
=======
	struct atmel_hsmc_nand_controller *nc;
>>>>>>> bb176f67
	struct atmel_smc_cs_conf smcconf;
	struct atmel_nand_cs *cs;
	int ret;

<<<<<<< HEAD
	nc = to_nand_controller(nand->base.controller);
=======
	nc = to_hsmc_nand_controller(nand->base.controller);
>>>>>>> bb176f67

	ret = atmel_smc_nand_prepare_smcconf(nand, conf, &smcconf);
	if (ret)
		return ret;

	if (csline == NAND_DATA_IFACE_CHECK_ONLY)
		return 0;

	cs = &nand->cs[csline];
	cs->smcconf = smcconf;

	if (cs->rb.type == ATMEL_NAND_NATIVE_RB)
		cs->smcconf.timings |= ATMEL_HSMC_TIMINGS_RBNSEL(cs->rb.id);

<<<<<<< HEAD
	atmel_hsmc_cs_conf_apply(nc->smc, cs->id, &cs->smcconf);
=======
	atmel_hsmc_cs_conf_apply(nc->base.smc, nc->hsmc_layout, cs->id,
				 &cs->smcconf);
>>>>>>> bb176f67

	return 0;
}

static int atmel_nand_setup_data_interface(struct mtd_info *mtd, int csline,
					const struct nand_data_interface *conf)
{
	struct nand_chip *chip = mtd_to_nand(mtd);
	struct atmel_nand *nand = to_atmel_nand(chip);
	struct atmel_nand_controller *nc;

	nc = to_nand_controller(nand->base.controller);

	if (csline >= nand->numcs ||
	    (csline < 0 && csline != NAND_DATA_IFACE_CHECK_ONLY))
		return -EINVAL;

	return nc->caps->ops->setup_data_interface(nand, csline, conf);
}

static void atmel_nand_init(struct atmel_nand_controller *nc,
			    struct atmel_nand *nand)
{
	struct nand_chip *chip = &nand->base;
	struct mtd_info *mtd = nand_to_mtd(chip);

	mtd->dev.parent = nc->dev;
	nand->base.controller = &nc->base;

	chip->cmd_ctrl = atmel_nand_cmd_ctrl;
	chip->read_byte = atmel_nand_read_byte;
	chip->read_word = atmel_nand_read_word;
	chip->write_byte = atmel_nand_write_byte;
	chip->read_buf = atmel_nand_read_buf;
	chip->write_buf = atmel_nand_write_buf;
	chip->select_chip = atmel_nand_select_chip;

	if (nc->mck && nc->caps->ops->setup_data_interface)
		chip->setup_data_interface = atmel_nand_setup_data_interface;

	/* Some NANDs require a longer delay than the default one (20us). */
	chip->chip_delay = 40;

	/*
	 * Use a bounce buffer when the buffer passed by the MTD user is not
	 * suitable for DMA.
	 */
	if (nc->dmac)
		chip->options |= NAND_USE_BOUNCE_BUFFER;

	/* Default to HW ECC if pmecc is available. */
	if (nc->pmecc)
		chip->ecc.mode = NAND_ECC_HW;
}

static void atmel_smc_nand_init(struct atmel_nand_controller *nc,
				struct atmel_nand *nand)
{
	struct nand_chip *chip = &nand->base;
	struct atmel_smc_nand_controller *smc_nc;
	int i;

	atmel_nand_init(nc, nand);

	smc_nc = to_smc_nand_controller(chip->controller);
	if (!smc_nc->matrix)
		return;

	/* Attach the CS to the NAND Flash logic. */
	for (i = 0; i < nand->numcs; i++)
		regmap_update_bits(smc_nc->matrix, smc_nc->ebi_csa_offs,
				   BIT(nand->cs[i].id), BIT(nand->cs[i].id));
}

static void atmel_hsmc_nand_init(struct atmel_nand_controller *nc,
				 struct atmel_nand *nand)
{
	struct nand_chip *chip = &nand->base;

	atmel_nand_init(nc, nand);

	/* Overload some methods for the HSMC controller. */
	chip->cmd_ctrl = atmel_hsmc_nand_cmd_ctrl;
	chip->select_chip = atmel_hsmc_nand_select_chip;
}

static int atmel_nand_detect(struct atmel_nand *nand)
{
	struct nand_chip *chip = &nand->base;
	struct mtd_info *mtd = nand_to_mtd(chip);
	struct atmel_nand_controller *nc;
	int ret;

	nc = to_nand_controller(chip->controller);

	ret = nand_scan_ident(mtd, nand->numcs, NULL);
	if (ret)
		dev_err(nc->dev, "nand_scan_ident() failed: %d\n", ret);

	return ret;
}

static int atmel_nand_unregister(struct atmel_nand *nand)
{
	struct nand_chip *chip = &nand->base;
	struct mtd_info *mtd = nand_to_mtd(chip);
	int ret;

	ret = mtd_device_unregister(mtd);
	if (ret)
		return ret;

	nand_cleanup(chip);
	list_del(&nand->node);

	return 0;
}

static int atmel_nand_register(struct atmel_nand *nand)
{
	struct nand_chip *chip = &nand->base;
	struct mtd_info *mtd = nand_to_mtd(chip);
	struct atmel_nand_controller *nc;
	int ret;

	nc = to_nand_controller(chip->controller);

	if (nc->caps->legacy_of_bindings || !nc->dev->of_node) {
		/*
		 * We keep the MTD name unchanged to avoid breaking platforms
		 * where the MTD cmdline parser is used and the bootloader
		 * has not been updated to use the new naming scheme.
		 */
		mtd->name = "atmel_nand";
	} else if (!mtd->name) {
		/*
		 * If the new bindings are used and the bootloader has not been
		 * updated to pass a new mtdparts parameter on the cmdline, you
		 * should define the following property in your nand node:
		 *
		 *	label = "atmel_nand";
		 *
		 * This way, mtd->name will be set by the core when
		 * nand_set_flash_node() is called.
		 */
		mtd->name = devm_kasprintf(nc->dev, GFP_KERNEL,
					   "%s:nand.%d", dev_name(nc->dev),
					   nand->cs[0].id);
		if (!mtd->name) {
			dev_err(nc->dev, "Failed to allocate mtd->name\n");
			return -ENOMEM;
		}
	}

	ret = nand_scan_tail(mtd);
	if (ret) {
		dev_err(nc->dev, "nand_scan_tail() failed: %d\n", ret);
		return ret;
	}

	ret = mtd_device_register(mtd, NULL, 0);
	if (ret) {
		dev_err(nc->dev, "Failed to register mtd device: %d\n", ret);
		nand_cleanup(chip);
		return ret;
	}

	list_add_tail(&nand->node, &nc->chips);

	return 0;
}

static struct atmel_nand *atmel_nand_create(struct atmel_nand_controller *nc,
					    struct device_node *np,
					    int reg_cells)
{
	struct atmel_nand *nand;
	struct gpio_desc *gpio;
	int numcs, ret, i;

	numcs = of_property_count_elems_of_size(np, "reg",
						reg_cells * sizeof(u32));
	if (numcs < 1) {
		dev_err(nc->dev, "Missing or invalid reg property\n");
		return ERR_PTR(-EINVAL);
	}

	nand = devm_kzalloc(nc->dev,
			    sizeof(*nand) + (numcs * sizeof(*nand->cs)),
			    GFP_KERNEL);
	if (!nand) {
		dev_err(nc->dev, "Failed to allocate NAND object\n");
		return ERR_PTR(-ENOMEM);
	}

	nand->numcs = numcs;

	gpio = devm_fwnode_get_index_gpiod_from_child(nc->dev, "det", 0,
						      &np->fwnode, GPIOD_IN,
						      "nand-det");
	if (IS_ERR(gpio) && PTR_ERR(gpio) != -ENOENT) {
		dev_err(nc->dev,
			"Failed to get detect gpio (err = %ld)\n",
			PTR_ERR(gpio));
		return ERR_CAST(gpio);
	}

	if (!IS_ERR(gpio))
		nand->cdgpio = gpio;

	for (i = 0; i < numcs; i++) {
		struct resource res;
		u32 val;

		ret = of_address_to_resource(np, 0, &res);
		if (ret) {
			dev_err(nc->dev, "Invalid reg property (err = %d)\n",
				ret);
			return ERR_PTR(ret);
		}

		ret = of_property_read_u32_index(np, "reg", i * reg_cells,
						 &val);
		if (ret) {
			dev_err(nc->dev, "Invalid reg property (err = %d)\n",
				ret);
			return ERR_PTR(ret);
		}

		nand->cs[i].id = val;

		nand->cs[i].io.dma = res.start;
		nand->cs[i].io.virt = devm_ioremap_resource(nc->dev, &res);
		if (IS_ERR(nand->cs[i].io.virt))
			return ERR_CAST(nand->cs[i].io.virt);

		if (!of_property_read_u32(np, "atmel,rb", &val)) {
			if (val > ATMEL_NFC_MAX_RB_ID)
				return ERR_PTR(-EINVAL);

			nand->cs[i].rb.type = ATMEL_NAND_NATIVE_RB;
			nand->cs[i].rb.id = val;
		} else {
			gpio = devm_fwnode_get_index_gpiod_from_child(nc->dev,
							"rb", i, &np->fwnode,
							GPIOD_IN, "nand-rb");
			if (IS_ERR(gpio) && PTR_ERR(gpio) != -ENOENT) {
				dev_err(nc->dev,
					"Failed to get R/B gpio (err = %ld)\n",
					PTR_ERR(gpio));
				return ERR_CAST(gpio);
			}

			if (!IS_ERR(gpio)) {
				nand->cs[i].rb.type = ATMEL_NAND_GPIO_RB;
				nand->cs[i].rb.gpio = gpio;
			}
		}

		gpio = devm_fwnode_get_index_gpiod_from_child(nc->dev, "cs",
							      i, &np->fwnode,
							      GPIOD_OUT_HIGH,
							      "nand-cs");
		if (IS_ERR(gpio) && PTR_ERR(gpio) != -ENOENT) {
			dev_err(nc->dev,
				"Failed to get CS gpio (err = %ld)\n",
				PTR_ERR(gpio));
			return ERR_CAST(gpio);
		}

		if (!IS_ERR(gpio))
			nand->cs[i].csgpio = gpio;
	}

	nand_set_flash_node(&nand->base, np);

	return nand;
}

static int
atmel_nand_controller_add_nand(struct atmel_nand_controller *nc,
			       struct atmel_nand *nand)
{
	int ret;

	/* No card inserted, skip this NAND. */
	if (nand->cdgpio && gpiod_get_value(nand->cdgpio)) {
		dev_info(nc->dev, "No SmartMedia card inserted.\n");
		return 0;
	}

	nc->caps->ops->nand_init(nc, nand);

	ret = atmel_nand_detect(nand);
	if (ret)
		return ret;

	ret = nc->caps->ops->ecc_init(nand);
	if (ret)
		return ret;

	return atmel_nand_register(nand);
}

static int
atmel_nand_controller_remove_nands(struct atmel_nand_controller *nc)
{
	struct atmel_nand *nand, *tmp;
	int ret;

	list_for_each_entry_safe(nand, tmp, &nc->chips, node) {
		ret = atmel_nand_unregister(nand);
		if (ret)
			return ret;
	}

	return 0;
}

static int
atmel_nand_controller_legacy_add_nands(struct atmel_nand_controller *nc)
{
	struct device *dev = nc->dev;
	struct platform_device *pdev = to_platform_device(dev);
	struct atmel_nand *nand;
	struct gpio_desc *gpio;
	struct resource *res;

	/*
	 * Legacy bindings only allow connecting a single NAND with a unique CS
	 * line to the controller.
	 */
	nand = devm_kzalloc(nc->dev, sizeof(*nand) + sizeof(*nand->cs),
			    GFP_KERNEL);
	if (!nand)
		return -ENOMEM;

	nand->numcs = 1;

	res = platform_get_resource(pdev, IORESOURCE_MEM, 0);
	nand->cs[0].io.virt = devm_ioremap_resource(dev, res);
	if (IS_ERR(nand->cs[0].io.virt))
		return PTR_ERR(nand->cs[0].io.virt);

	nand->cs[0].io.dma = res->start;

	/*
	 * The old driver was hardcoding the CS id to 3 for all sama5
	 * controllers. Since this id is only meaningful for the sama5
	 * controller we can safely assign this id to 3 no matter the
	 * controller.
	 * If one wants to connect a NAND to a different CS line, he will
	 * have to use the new bindings.
	 */
	nand->cs[0].id = 3;

	/* R/B GPIO. */
	gpio = devm_gpiod_get_index_optional(dev, NULL, 0,  GPIOD_IN);
	if (IS_ERR(gpio)) {
		dev_err(dev, "Failed to get R/B gpio (err = %ld)\n",
			PTR_ERR(gpio));
		return PTR_ERR(gpio);
	}

	if (gpio) {
		nand->cs[0].rb.type = ATMEL_NAND_GPIO_RB;
		nand->cs[0].rb.gpio = gpio;
	}

	/* CS GPIO. */
	gpio = devm_gpiod_get_index_optional(dev, NULL, 1, GPIOD_OUT_HIGH);
	if (IS_ERR(gpio)) {
		dev_err(dev, "Failed to get CS gpio (err = %ld)\n",
			PTR_ERR(gpio));
		return PTR_ERR(gpio);
	}

	nand->cs[0].csgpio = gpio;

	/* Card detect GPIO. */
	gpio = devm_gpiod_get_index_optional(nc->dev, NULL, 2, GPIOD_IN);
	if (IS_ERR(gpio)) {
		dev_err(dev,
			"Failed to get detect gpio (err = %ld)\n",
			PTR_ERR(gpio));
		return PTR_ERR(gpio);
	}

	nand->cdgpio = gpio;

	nand_set_flash_node(&nand->base, nc->dev->of_node);

	return atmel_nand_controller_add_nand(nc, nand);
}

static int atmel_nand_controller_add_nands(struct atmel_nand_controller *nc)
{
	struct device_node *np, *nand_np;
	struct device *dev = nc->dev;
	int ret, reg_cells;
	u32 val;

	/* We do not retrieve the SMC syscon when parsing old DTs. */
	if (nc->caps->legacy_of_bindings)
		return atmel_nand_controller_legacy_add_nands(nc);

	np = dev->of_node;

	ret = of_property_read_u32(np, "#address-cells", &val);
	if (ret) {
		dev_err(dev, "missing #address-cells property\n");
		return ret;
	}

	reg_cells = val;

	ret = of_property_read_u32(np, "#size-cells", &val);
	if (ret) {
		dev_err(dev, "missing #address-cells property\n");
		return ret;
	}

	reg_cells += val;

	for_each_child_of_node(np, nand_np) {
		struct atmel_nand *nand;

		nand = atmel_nand_create(nc, nand_np, reg_cells);
		if (IS_ERR(nand)) {
			ret = PTR_ERR(nand);
			goto err;
		}

		ret = atmel_nand_controller_add_nand(nc, nand);
		if (ret)
			goto err;
	}

	return 0;

err:
	atmel_nand_controller_remove_nands(nc);

	return ret;
}

static void atmel_nand_controller_cleanup(struct atmel_nand_controller *nc)
{
	if (nc->dmac)
		dma_release_channel(nc->dmac);

	clk_put(nc->mck);
}

static const struct of_device_id atmel_matrix_of_ids[] = {
	{
		.compatible = "atmel,at91sam9260-matrix",
		.data = (void *)AT91SAM9260_MATRIX_EBICSA,
	},
	{
		.compatible = "atmel,at91sam9261-matrix",
		.data = (void *)AT91SAM9261_MATRIX_EBICSA,
	},
	{
		.compatible = "atmel,at91sam9263-matrix",
		.data = (void *)AT91SAM9263_MATRIX_EBI0CSA,
	},
	{
		.compatible = "atmel,at91sam9rl-matrix",
		.data = (void *)AT91SAM9RL_MATRIX_EBICSA,
	},
	{
		.compatible = "atmel,at91sam9g45-matrix",
		.data = (void *)AT91SAM9G45_MATRIX_EBICSA,
	},
	{
		.compatible = "atmel,at91sam9n12-matrix",
		.data = (void *)AT91SAM9N12_MATRIX_EBICSA,
	},
	{
		.compatible = "atmel,at91sam9x5-matrix",
		.data = (void *)AT91SAM9X5_MATRIX_EBICSA,
	},
	{ /* sentinel */ },
};

static int atmel_nand_controller_init(struct atmel_nand_controller *nc,
				struct platform_device *pdev,
				const struct atmel_nand_controller_caps *caps)
{
	struct device *dev = &pdev->dev;
	struct device_node *np = dev->of_node;
	int ret;

	nand_hw_control_init(&nc->base);
	INIT_LIST_HEAD(&nc->chips);
	nc->dev = dev;
	nc->caps = caps;

	platform_set_drvdata(pdev, nc);

	nc->pmecc = devm_atmel_pmecc_get(dev);
	if (IS_ERR(nc->pmecc)) {
		ret = PTR_ERR(nc->pmecc);
		if (ret != -EPROBE_DEFER)
			dev_err(dev, "Could not get PMECC object (err = %d)\n",
				ret);
		return ret;
	}

	if (nc->caps->has_dma) {
		dma_cap_mask_t mask;

		dma_cap_zero(mask);
		dma_cap_set(DMA_MEMCPY, mask);

		nc->dmac = dma_request_channel(mask, NULL, NULL);
		if (!nc->dmac)
			dev_err(nc->dev, "Failed to request DMA channel\n");
	}

	/* We do not retrieve the SMC syscon when parsing old DTs. */
	if (nc->caps->legacy_of_bindings)
		return 0;

	nc->mck = of_clk_get(dev->parent->of_node, 0);
	if (IS_ERR(nc->mck)) {
		dev_err(dev, "Failed to retrieve MCK clk\n");
		return PTR_ERR(nc->mck);
	}

	np = of_parse_phandle(dev->parent->of_node, "atmel,smc", 0);
	if (!np) {
		dev_err(dev, "Missing or invalid atmel,smc property\n");
		return -EINVAL;
	}

	nc->smc = syscon_node_to_regmap(np);
	of_node_put(np);
	if (IS_ERR(nc->smc)) {
		ret = PTR_ERR(nc->smc);
		dev_err(dev, "Could not get SMC regmap (err = %d)\n", ret);
		return ret;
	}

	return 0;
}

static int
atmel_smc_nand_controller_init(struct atmel_smc_nand_controller *nc)
{
	struct device *dev = nc->base.dev;
	const struct of_device_id *match;
	struct device_node *np;
	int ret;

	/* We do not retrieve the matrix syscon when parsing old DTs. */
	if (nc->base.caps->legacy_of_bindings)
		return 0;

	np = of_parse_phandle(dev->parent->of_node, "atmel,matrix", 0);
	if (!np)
		return 0;

	match = of_match_node(atmel_matrix_of_ids, np);
	if (!match) {
		of_node_put(np);
		return 0;
	}

	nc->matrix = syscon_node_to_regmap(np);
	of_node_put(np);
	if (IS_ERR(nc->matrix)) {
		ret = PTR_ERR(nc->matrix);
		dev_err(dev, "Could not get Matrix regmap (err = %d)\n", ret);
		return ret;
	}

	nc->ebi_csa_offs = (unsigned int)match->data;

	/*
	 * The at91sam9263 has 2 EBIs, if the NAND controller is under EBI1
	 * add 4 to ->ebi_csa_offs.
	 */
	if (of_device_is_compatible(dev->parent->of_node,
				    "atmel,at91sam9263-ebi1"))
		nc->ebi_csa_offs += 4;

	return 0;
}

static int
atmel_hsmc_nand_controller_legacy_init(struct atmel_hsmc_nand_controller *nc)
{
	struct regmap_config regmap_conf = {
		.reg_bits = 32,
		.val_bits = 32,
		.reg_stride = 4,
	};

	struct device *dev = nc->base.dev;
	struct device_node *nand_np, *nfc_np;
	void __iomem *iomem;
	struct resource res;
	int ret;

	nand_np = dev->of_node;
	nfc_np = of_find_compatible_node(dev->of_node, NULL,
					 "atmel,sama5d3-nfc");

	nc->clk = of_clk_get(nfc_np, 0);
	if (IS_ERR(nc->clk)) {
		ret = PTR_ERR(nc->clk);
		dev_err(dev, "Failed to retrieve HSMC clock (err = %d)\n",
			ret);
		goto out;
	}

	ret = clk_prepare_enable(nc->clk);
	if (ret) {
		dev_err(dev, "Failed to enable the HSMC clock (err = %d)\n",
			ret);
		goto out;
	}

	nc->irq = of_irq_get(nand_np, 0);
	if (nc->irq <= 0) {
		ret = nc->irq ?: -ENXIO;
		if (ret != -EPROBE_DEFER)
			dev_err(dev, "Failed to get IRQ number (err = %d)\n",
				ret);
		goto out;
	}

	ret = of_address_to_resource(nfc_np, 0, &res);
	if (ret) {
		dev_err(dev, "Invalid or missing NFC IO resource (err = %d)\n",
			ret);
		goto out;
	}

	iomem = devm_ioremap_resource(dev, &res);
	if (IS_ERR(iomem)) {
		ret = PTR_ERR(iomem);
		goto out;
	}

	regmap_conf.name = "nfc-io";
	regmap_conf.max_register = resource_size(&res) - 4;
	nc->io = devm_regmap_init_mmio(dev, iomem, &regmap_conf);
	if (IS_ERR(nc->io)) {
		ret = PTR_ERR(nc->io);
		dev_err(dev, "Could not create NFC IO regmap (err = %d)\n",
			ret);
		goto out;
	}

	ret = of_address_to_resource(nfc_np, 1, &res);
	if (ret) {
		dev_err(dev, "Invalid or missing HSMC resource (err = %d)\n",
			ret);
		goto out;
	}

	iomem = devm_ioremap_resource(dev, &res);
	if (IS_ERR(iomem)) {
		ret = PTR_ERR(iomem);
		goto out;
	}

	regmap_conf.name = "smc";
	regmap_conf.max_register = resource_size(&res) - 4;
	nc->base.smc = devm_regmap_init_mmio(dev, iomem, &regmap_conf);
	if (IS_ERR(nc->base.smc)) {
		ret = PTR_ERR(nc->base.smc);
		dev_err(dev, "Could not create NFC IO regmap (err = %d)\n",
			ret);
		goto out;
	}

	ret = of_address_to_resource(nfc_np, 2, &res);
	if (ret) {
		dev_err(dev, "Invalid or missing SRAM resource (err = %d)\n",
			ret);
		goto out;
	}

	nc->sram.virt = devm_ioremap_resource(dev, &res);
	if (IS_ERR(nc->sram.virt)) {
		ret = PTR_ERR(nc->sram.virt);
		goto out;
	}

	nc->sram.dma = res.start;

out:
	of_node_put(nfc_np);

	return ret;
}

static int
atmel_hsmc_nand_controller_init(struct atmel_hsmc_nand_controller *nc)
{
	struct device *dev = nc->base.dev;
	struct device_node *np;
	int ret;

	np = of_parse_phandle(dev->parent->of_node, "atmel,smc", 0);
	if (!np) {
		dev_err(dev, "Missing or invalid atmel,smc property\n");
		return -EINVAL;
	}

	nc->hsmc_layout = atmel_hsmc_get_reg_layout(np);

	nc->irq = of_irq_get(np, 0);
	of_node_put(np);
	if (nc->irq <= 0) {
		ret = nc->irq ?: -ENXIO;
		if (ret != -EPROBE_DEFER)
			dev_err(dev, "Failed to get IRQ number (err = %d)\n",
				ret);
		return ret;
	}

	np = of_parse_phandle(dev->of_node, "atmel,nfc-io", 0);
	if (!np) {
		dev_err(dev, "Missing or invalid atmel,nfc-io property\n");
		return -EINVAL;
	}

	nc->io = syscon_node_to_regmap(np);
	of_node_put(np);
	if (IS_ERR(nc->io)) {
		ret = PTR_ERR(nc->io);
		dev_err(dev, "Could not get NFC IO regmap (err = %d)\n", ret);
		return ret;
	}

	nc->sram.pool = of_gen_pool_get(nc->base.dev->of_node,
					 "atmel,nfc-sram", 0);
	if (!nc->sram.pool) {
		dev_err(nc->base.dev, "Missing SRAM\n");
		return -ENOMEM;
	}

	nc->sram.virt = gen_pool_dma_alloc(nc->sram.pool,
					    ATMEL_NFC_SRAM_SIZE,
					    &nc->sram.dma);
	if (!nc->sram.virt) {
		dev_err(nc->base.dev,
			"Could not allocate memory from the NFC SRAM pool\n");
		return -ENOMEM;
	}

	return 0;
}

static int
atmel_hsmc_nand_controller_remove(struct atmel_nand_controller *nc)
{
	struct atmel_hsmc_nand_controller *hsmc_nc;
	int ret;

	ret = atmel_nand_controller_remove_nands(nc);
	if (ret)
		return ret;

	hsmc_nc = container_of(nc, struct atmel_hsmc_nand_controller, base);
	if (hsmc_nc->sram.pool)
		gen_pool_free(hsmc_nc->sram.pool,
			      (unsigned long)hsmc_nc->sram.virt,
			      ATMEL_NFC_SRAM_SIZE);

	if (hsmc_nc->clk) {
		clk_disable_unprepare(hsmc_nc->clk);
		clk_put(hsmc_nc->clk);
	}

	atmel_nand_controller_cleanup(nc);

	return 0;
}

static int atmel_hsmc_nand_controller_probe(struct platform_device *pdev,
				const struct atmel_nand_controller_caps *caps)
{
	struct device *dev = &pdev->dev;
	struct atmel_hsmc_nand_controller *nc;
	int ret;

	nc = devm_kzalloc(dev, sizeof(*nc), GFP_KERNEL);
	if (!nc)
		return -ENOMEM;

	ret = atmel_nand_controller_init(&nc->base, pdev, caps);
	if (ret)
		return ret;

	if (caps->legacy_of_bindings)
		ret = atmel_hsmc_nand_controller_legacy_init(nc);
	else
		ret = atmel_hsmc_nand_controller_init(nc);

	if (ret)
		return ret;

	/* Make sure all irqs are masked before registering our IRQ handler. */
	regmap_write(nc->base.smc, ATMEL_HSMC_NFC_IDR, 0xffffffff);
	ret = devm_request_irq(dev, nc->irq, atmel_nfc_interrupt,
			       IRQF_SHARED, "nfc", nc);
	if (ret) {
		dev_err(dev,
			"Could not get register NFC interrupt handler (err = %d)\n",
			ret);
		goto err;
	}

	/* Initial NFC configuration. */
	regmap_write(nc->base.smc, ATMEL_HSMC_NFC_CFG,
		     ATMEL_HSMC_NFC_CFG_DTO_MAX);

	ret = atmel_nand_controller_add_nands(&nc->base);
	if (ret)
		goto err;

	return 0;

err:
	atmel_hsmc_nand_controller_remove(&nc->base);

	return ret;
}

static const struct atmel_nand_controller_ops atmel_hsmc_nc_ops = {
	.probe = atmel_hsmc_nand_controller_probe,
	.remove = atmel_hsmc_nand_controller_remove,
	.ecc_init = atmel_hsmc_nand_ecc_init,
	.nand_init = atmel_hsmc_nand_init,
	.setup_data_interface = atmel_hsmc_nand_setup_data_interface,
};

static const struct atmel_nand_controller_caps atmel_sama5_nc_caps = {
	.has_dma = true,
	.ale_offs = BIT(21),
	.cle_offs = BIT(22),
	.ops = &atmel_hsmc_nc_ops,
};

/* Only used to parse old bindings. */
static const struct atmel_nand_controller_caps atmel_sama5_nand_caps = {
	.has_dma = true,
	.ale_offs = BIT(21),
	.cle_offs = BIT(22),
	.ops = &atmel_hsmc_nc_ops,
	.legacy_of_bindings = true,
};

static int atmel_smc_nand_controller_probe(struct platform_device *pdev,
				const struct atmel_nand_controller_caps *caps)
{
	struct device *dev = &pdev->dev;
	struct atmel_smc_nand_controller *nc;
	int ret;

	nc = devm_kzalloc(dev, sizeof(*nc), GFP_KERNEL);
	if (!nc)
		return -ENOMEM;

	ret = atmel_nand_controller_init(&nc->base, pdev, caps);
	if (ret)
		return ret;

	ret = atmel_smc_nand_controller_init(nc);
	if (ret)
		return ret;

	return atmel_nand_controller_add_nands(&nc->base);
}

static int
atmel_smc_nand_controller_remove(struct atmel_nand_controller *nc)
{
	int ret;

	ret = atmel_nand_controller_remove_nands(nc);
	if (ret)
		return ret;

	atmel_nand_controller_cleanup(nc);

	return 0;
}

/*
 * The SMC reg layout of at91rm9200 is completely different which prevents us
 * from re-using atmel_smc_nand_setup_data_interface() for the
 * ->setup_data_interface() hook.
 * At this point, there's no support for the at91rm9200 SMC IP, so we leave
 * ->setup_data_interface() unassigned.
 */
static const struct atmel_nand_controller_ops at91rm9200_nc_ops = {
	.probe = atmel_smc_nand_controller_probe,
	.remove = atmel_smc_nand_controller_remove,
	.ecc_init = atmel_nand_ecc_init,
	.nand_init = atmel_smc_nand_init,
};

static const struct atmel_nand_controller_caps atmel_rm9200_nc_caps = {
	.ale_offs = BIT(21),
	.cle_offs = BIT(22),
	.ops = &at91rm9200_nc_ops,
};

static const struct atmel_nand_controller_ops atmel_smc_nc_ops = {
	.probe = atmel_smc_nand_controller_probe,
	.remove = atmel_smc_nand_controller_remove,
	.ecc_init = atmel_nand_ecc_init,
	.nand_init = atmel_smc_nand_init,
	.setup_data_interface = atmel_smc_nand_setup_data_interface,
};

static const struct atmel_nand_controller_caps atmel_sam9260_nc_caps = {
	.ale_offs = BIT(21),
	.cle_offs = BIT(22),
	.ops = &atmel_smc_nc_ops,
};

static const struct atmel_nand_controller_caps atmel_sam9261_nc_caps = {
	.ale_offs = BIT(22),
	.cle_offs = BIT(21),
	.ops = &atmel_smc_nc_ops,
};

static const struct atmel_nand_controller_caps atmel_sam9g45_nc_caps = {
	.has_dma = true,
	.ale_offs = BIT(21),
	.cle_offs = BIT(22),
	.ops = &atmel_smc_nc_ops,
};

/* Only used to parse old bindings. */
static const struct atmel_nand_controller_caps atmel_rm9200_nand_caps = {
	.ale_offs = BIT(21),
	.cle_offs = BIT(22),
	.ops = &atmel_smc_nc_ops,
	.legacy_of_bindings = true,
};

static const struct atmel_nand_controller_caps atmel_sam9261_nand_caps = {
	.ale_offs = BIT(22),
	.cle_offs = BIT(21),
	.ops = &atmel_smc_nc_ops,
	.legacy_of_bindings = true,
};

static const struct atmel_nand_controller_caps atmel_sam9g45_nand_caps = {
	.has_dma = true,
	.ale_offs = BIT(21),
	.cle_offs = BIT(22),
	.ops = &atmel_smc_nc_ops,
	.legacy_of_bindings = true,
};

static const struct of_device_id atmel_nand_controller_of_ids[] = {
	{
		.compatible = "atmel,at91rm9200-nand-controller",
		.data = &atmel_rm9200_nc_caps,
	},
	{
		.compatible = "atmel,at91sam9260-nand-controller",
		.data = &atmel_sam9260_nc_caps,
	},
	{
		.compatible = "atmel,at91sam9261-nand-controller",
		.data = &atmel_sam9261_nc_caps,
	},
	{
		.compatible = "atmel,at91sam9g45-nand-controller",
		.data = &atmel_sam9g45_nc_caps,
	},
	{
		.compatible = "atmel,sama5d3-nand-controller",
		.data = &atmel_sama5_nc_caps,
	},
	/* Support for old/deprecated bindings: */
	{
		.compatible = "atmel,at91rm9200-nand",
		.data = &atmel_rm9200_nand_caps,
	},
	{
		.compatible = "atmel,sama5d4-nand",
		.data = &atmel_rm9200_nand_caps,
	},
	{
		.compatible = "atmel,sama5d2-nand",
		.data = &atmel_rm9200_nand_caps,
	},
	{ /* sentinel */ },
};
MODULE_DEVICE_TABLE(of, atmel_nand_controller_of_ids);

static int atmel_nand_controller_probe(struct platform_device *pdev)
{
	const struct atmel_nand_controller_caps *caps;

	if (pdev->id_entry)
		caps = (void *)pdev->id_entry->driver_data;
	else
		caps = of_device_get_match_data(&pdev->dev);

	if (!caps) {
		dev_err(&pdev->dev, "Could not retrieve NFC caps\n");
		return -EINVAL;
	}

	if (caps->legacy_of_bindings) {
		u32 ale_offs = 21;

		/*
		 * If we are parsing legacy DT props and the DT contains a
		 * valid NFC node, forward the request to the sama5 logic.
		 */
		if (of_find_compatible_node(pdev->dev.of_node, NULL,
					    "atmel,sama5d3-nfc"))
			caps = &atmel_sama5_nand_caps;

		/*
		 * Even if the compatible says we are dealing with an
		 * at91rm9200 controller, the atmel,nand-has-dma specify that
		 * this controller supports DMA, which means we are in fact
		 * dealing with an at91sam9g45+ controller.
		 */
		if (!caps->has_dma &&
		    of_property_read_bool(pdev->dev.of_node,
					  "atmel,nand-has-dma"))
			caps = &atmel_sam9g45_nand_caps;

		/*
		 * All SoCs except the at91sam9261 are assigning ALE to A21 and
		 * CLE to A22. If atmel,nand-addr-offset != 21 this means we're
		 * actually dealing with an at91sam9261 controller.
		 */
		of_property_read_u32(pdev->dev.of_node,
				     "atmel,nand-addr-offset", &ale_offs);
		if (ale_offs != 21)
			caps = &atmel_sam9261_nand_caps;
	}

	return caps->ops->probe(pdev, caps);
}

static int atmel_nand_controller_remove(struct platform_device *pdev)
{
	struct atmel_nand_controller *nc = platform_get_drvdata(pdev);

	return nc->caps->ops->remove(nc);
}

static __maybe_unused int atmel_nand_controller_resume(struct device *dev)
{
	struct atmel_nand_controller *nc = dev_get_drvdata(dev);
	struct atmel_nand *nand;

	list_for_each_entry(nand, &nc->chips, node) {
		int i;

		for (i = 0; i < nand->numcs; i++)
			nand_reset(&nand->base, i);
	}

	return 0;
}

static SIMPLE_DEV_PM_OPS(atmel_nand_controller_pm_ops, NULL,
			 atmel_nand_controller_resume);

static struct platform_driver atmel_nand_controller_driver = {
	.driver = {
		.name = "atmel-nand-controller",
		.of_match_table = of_match_ptr(atmel_nand_controller_of_ids),
	},
	.probe = atmel_nand_controller_probe,
	.remove = atmel_nand_controller_remove,
};
module_platform_driver(atmel_nand_controller_driver);

MODULE_LICENSE("GPL");
MODULE_AUTHOR("Boris Brezillon <boris.brezillon@free-electrons.com>");
MODULE_DESCRIPTION("NAND Flash Controller driver for Atmel SoCs");
MODULE_ALIAS("platform:atmel-nand-controller");<|MERGE_RESOLUTION|>--- conflicted
+++ resolved
@@ -1443,20 +1443,12 @@
 					int csline,
 					const struct nand_data_interface *conf)
 {
-<<<<<<< HEAD
-	struct atmel_nand_controller *nc;
-=======
 	struct atmel_hsmc_nand_controller *nc;
->>>>>>> bb176f67
 	struct atmel_smc_cs_conf smcconf;
 	struct atmel_nand_cs *cs;
 	int ret;
 
-<<<<<<< HEAD
-	nc = to_nand_controller(nand->base.controller);
-=======
 	nc = to_hsmc_nand_controller(nand->base.controller);
->>>>>>> bb176f67
 
 	ret = atmel_smc_nand_prepare_smcconf(nand, conf, &smcconf);
 	if (ret)
@@ -1471,12 +1463,8 @@
 	if (cs->rb.type == ATMEL_NAND_NATIVE_RB)
 		cs->smcconf.timings |= ATMEL_HSMC_TIMINGS_RBNSEL(cs->rb.id);
 
-<<<<<<< HEAD
-	atmel_hsmc_cs_conf_apply(nc->smc, cs->id, &cs->smcconf);
-=======
 	atmel_hsmc_cs_conf_apply(nc->base.smc, nc->hsmc_layout, cs->id,
 				 &cs->smcconf);
->>>>>>> bb176f67
 
 	return 0;
 }
