/*
 * Copyright 2012-15 Advanced Micro Devices, Inc.
 *
 * Permission is hereby granted, free of charge, to any person obtaining a
 * copy of this software and associated documentation files (the "Software"),
 * to deal in the Software without restriction, including without limitation
 * the rights to use, copy, modify, merge, publish, distribute, sublicense,
 * and/or sell copies of the Software, and to permit persons to whom the
 * Software is furnished to do so, subject to the following conditions:
 *
 * The above copyright notice and this permission notice shall be included in
 * all copies or substantial portions of the Software.
 *
 * THE SOFTWARE IS PROVIDED "AS IS", WITHOUT WARRANTY OF ANY KIND, EXPRESS OR
 * IMPLIED, INCLUDING BUT NOT LIMITED TO THE WARRANTIES OF MERCHANTABILITY,
 * FITNESS FOR A PARTICULAR PURPOSE AND NONINFRINGEMENT.  IN NO EVENT SHALL
 * THE COPYRIGHT HOLDER(S) OR AUTHOR(S) BE LIABLE FOR ANY CLAIM, DAMAGES OR
 * OTHER LIABILITY, WHETHER IN AN ACTION OF CONTRACT, TORT OR OTHERWISE,
 * ARISING FROM, OUT OF OR IN CONNECTION WITH THE SOFTWARE OR THE USE OR
 * OTHER DEALINGS IN THE SOFTWARE.
 *
 * Authors: AMD
 *
 */

#include <linux/delay.h>
#include <linux/slab.h>

#include "dm_services.h"
#include "dc.h"
#include "core_types.h"
#include "resource.h"
#include "ipp.h"
#include "timing_generator.h"
#if defined(CONFIG_DRM_AMD_DC_DCN1_0)
#include "dcn10/dcn10_hw_sequencer.h"
#endif

#define DC_LOGGER dc->ctx->logger

/*******************************************************************************
 * Private functions
 ******************************************************************************/
void update_stream_signal(struct dc_stream_state *stream, struct dc_sink *sink)
{
	if (sink->sink_signal == SIGNAL_TYPE_NONE)
		stream->signal = stream->link->connector_signal;
	else
		stream->signal = sink->sink_signal;

	if (dc_is_dvi_signal(stream->signal)) {
		if (stream->ctx->dc->caps.dual_link_dvi &&
			(stream->timing.pix_clk_100hz / 10) > TMDS_MAX_PIXEL_CLOCK &&
			sink->sink_signal != SIGNAL_TYPE_DVI_SINGLE_LINK)
			stream->signal = SIGNAL_TYPE_DVI_DUAL_LINK;
		else
			stream->signal = SIGNAL_TYPE_DVI_SINGLE_LINK;
	}
}

static void construct(struct dc_stream_state *stream,
	struct dc_sink *dc_sink_data)
{
	uint32_t i = 0;

	stream->sink = dc_sink_data;
	dc_sink_retain(dc_sink_data);

	stream->ctx = dc_sink_data->ctx;
	stream->link = dc_sink_data->link;
	stream->sink_patches = dc_sink_data->edid_caps.panel_patch;
	stream->converter_disable_audio = dc_sink_data->converter_disable_audio;
	stream->qs_bit = dc_sink_data->edid_caps.qs_bit;
	stream->qy_bit = dc_sink_data->edid_caps.qy_bit;

	/* Copy audio modes */
	/* TODO - Remove this translation */
	for (i = 0; i < (dc_sink_data->edid_caps.audio_mode_count); i++)
	{
		stream->audio_info.modes[i].channel_count = dc_sink_data->edid_caps.audio_modes[i].channel_count;
		stream->audio_info.modes[i].format_code = dc_sink_data->edid_caps.audio_modes[i].format_code;
		stream->audio_info.modes[i].sample_rates.all = dc_sink_data->edid_caps.audio_modes[i].sample_rate;
		stream->audio_info.modes[i].sample_size = dc_sink_data->edid_caps.audio_modes[i].sample_size;
	}
	stream->audio_info.mode_count = dc_sink_data->edid_caps.audio_mode_count;
	stream->audio_info.audio_latency = dc_sink_data->edid_caps.audio_latency;
	stream->audio_info.video_latency = dc_sink_data->edid_caps.video_latency;
	memmove(
		stream->audio_info.display_name,
		dc_sink_data->edid_caps.display_name,
		AUDIO_INFO_DISPLAY_NAME_SIZE_IN_CHARS);
	stream->audio_info.manufacture_id = dc_sink_data->edid_caps.manufacturer_id;
	stream->audio_info.product_id = dc_sink_data->edid_caps.product_id;
	stream->audio_info.flags.all = dc_sink_data->edid_caps.speaker_flags;

	if (dc_sink_data->dc_container_id != NULL) {
		struct dc_container_id *dc_container_id = dc_sink_data->dc_container_id;

		stream->audio_info.port_id[0] = dc_container_id->portId[0];
		stream->audio_info.port_id[1] = dc_container_id->portId[1];
	} else {
		/* TODO - WindowDM has implemented,
		other DMs need Unhardcode port_id */
		stream->audio_info.port_id[0] = 0x5558859e;
		stream->audio_info.port_id[1] = 0xd989449;
	}

	/* EDID CAP translation for HDMI 2.0 */
	stream->timing.flags.LTE_340MCSC_SCRAMBLE = dc_sink_data->edid_caps.lte_340mcsc_scramble;

#ifdef CONFIG_DRM_AMD_DC_DSC_SUPPORT
	memset(&stream->timing.dsc_cfg, 0, sizeof(stream->timing.dsc_cfg));
	stream->timing.dsc_cfg.num_slices_h = 0;
	stream->timing.dsc_cfg.num_slices_v = 0;
	stream->timing.dsc_cfg.bits_per_pixel = 128;
	stream->timing.dsc_cfg.block_pred_enable = 1;
	stream->timing.dsc_cfg.linebuf_depth = 9;
	stream->timing.dsc_cfg.version_minor = 2;
	stream->timing.dsc_cfg.ycbcr422_simple = 0;
#endif

	update_stream_signal(stream, dc_sink_data);

	stream->out_transfer_func = dc_create_transfer_func();
	stream->out_transfer_func->type = TF_TYPE_BYPASS;
	stream->out_transfer_func->ctx = stream->ctx;

	stream->stream_id = stream->ctx->dc_stream_id_count;
	stream->ctx->dc_stream_id_count++;
}

static void destruct(struct dc_stream_state *stream)
{
	dc_sink_release(stream->sink);
	if (stream->out_transfer_func != NULL) {
		dc_transfer_func_release(stream->out_transfer_func);
		stream->out_transfer_func = NULL;
	}
}

void dc_stream_retain(struct dc_stream_state *stream)
{
	kref_get(&stream->refcount);
}

static void dc_stream_free(struct kref *kref)
{
	struct dc_stream_state *stream = container_of(kref, struct dc_stream_state, refcount);

	destruct(stream);
	kfree(stream);
}

void dc_stream_release(struct dc_stream_state *stream)
{
	if (stream != NULL) {
		kref_put(&stream->refcount, dc_stream_free);
	}
}

struct dc_stream_state *dc_create_stream_for_sink(
		struct dc_sink *sink)
{
	struct dc_stream_state *stream;

	if (sink == NULL)
		return NULL;

	stream = kzalloc(sizeof(struct dc_stream_state), GFP_KERNEL);
	if (stream == NULL)
		return NULL;

	construct(stream, sink);

	kref_init(&stream->refcount);

	return stream;
}

struct dc_stream_state *dc_copy_stream(const struct dc_stream_state *stream)
{
	struct dc_stream_state *new_stream;

	new_stream = kmemdup(stream, sizeof(struct dc_stream_state), GFP_KERNEL);
	if (!new_stream)
		return NULL;

	if (new_stream->sink)
		dc_sink_retain(new_stream->sink);

	if (new_stream->out_transfer_func)
		dc_transfer_func_retain(new_stream->out_transfer_func);

	new_stream->stream_id = new_stream->ctx->dc_stream_id_count;
	new_stream->ctx->dc_stream_id_count++;

	kref_init(&new_stream->refcount);

	return new_stream;
}

/**
 * dc_stream_get_status_from_state - Get stream status from given dc state
 * @state: DC state to find the stream status in
 * @stream: The stream to get the stream status for
 *
 * The given stream is expected to exist in the given dc state. Otherwise, NULL
 * will be returned.
 */
struct dc_stream_status *dc_stream_get_status_from_state(
	struct dc_state *state,
	struct dc_stream_state *stream)
{
	uint8_t i;

	for (i = 0; i < state->stream_count; i++) {
		if (stream == state->streams[i])
			return &state->stream_status[i];
	}

	return NULL;
}

/**
 * dc_stream_get_status() - Get current stream status of the given stream state
 * @stream: The stream to get the stream status for.
 *
 * The given stream is expected to exist in dc->current_state. Otherwise, NULL
 * will be returned.
 */
struct dc_stream_status *dc_stream_get_status(
	struct dc_stream_state *stream)
{
	struct dc *dc = stream->ctx->dc;
	return dc_stream_get_status_from_state(dc->current_state, stream);
}

static void delay_cursor_until_vupdate(struct pipe_ctx *pipe_ctx, struct dc *dc)
{
#if defined(CONFIG_DRM_AMD_DC_DCN1_0)
	unsigned int vupdate_line;
	unsigned int lines_to_vupdate, us_to_vupdate, vpos, nvpos;
	struct dc_stream_state *stream = pipe_ctx->stream;
	unsigned int us_per_line;

	if (stream->ctx->asic_id.chip_family == FAMILY_RV &&
			ASICREV_IS_RAVEN(stream->ctx->asic_id.hw_internal_rev)) {

		vupdate_line = get_vupdate_offset_from_vsync(pipe_ctx);
		if (!dc_stream_get_crtc_position(dc, &stream, 1, &vpos, &nvpos))
			return;

		if (vpos >= vupdate_line)
			return;

		us_per_line = stream->timing.h_total * 10000 / stream->timing.pix_clk_100hz;
		lines_to_vupdate = vupdate_line - vpos;
		us_to_vupdate = lines_to_vupdate * us_per_line;

		/* 70 us is a conservative estimate of cursor update time*/
		if (us_to_vupdate < 70)
			udelay(us_to_vupdate);
	}
#endif
}

/**
 * dc_stream_set_cursor_attributes() - Update cursor attributes and set cursor surface address
 */
bool dc_stream_set_cursor_attributes(
	struct dc_stream_state *stream,
	const struct dc_cursor_attributes *attributes)
{
	int i;
	struct dc  *core_dc;
	struct resource_context *res_ctx;
	struct pipe_ctx *pipe_to_program = NULL;

	if (NULL == stream) {
		dm_error("DC: dc_stream is NULL!\n");
		return false;
	}
	if (NULL == attributes) {
		dm_error("DC: attributes is NULL!\n");
		return false;
	}

	if (attributes->address.quad_part == 0) {
		dm_output_to_console("DC: Cursor address is 0!\n");
		return false;
	}

	core_dc = stream->ctx->dc;
	res_ctx = &core_dc->current_state->res_ctx;
	stream->cursor_attributes = *attributes;

	for (i = 0; i < MAX_PIPES; i++) {
		struct pipe_ctx *pipe_ctx = &res_ctx->pipe_ctx[i];

		if (pipe_ctx->stream != stream)
			continue;

		if (!pipe_to_program) {
			pipe_to_program = pipe_ctx;

			delay_cursor_until_vupdate(pipe_ctx, core_dc);
			core_dc->hwss.pipe_control_lock(core_dc, pipe_to_program, true);
		}

		core_dc->hwss.set_cursor_attribute(pipe_ctx);
		if (core_dc->hwss.set_cursor_sdr_white_level)
			core_dc->hwss.set_cursor_sdr_white_level(pipe_ctx);
	}

	if (pipe_to_program)
		core_dc->hwss.pipe_control_lock(core_dc, pipe_to_program, false);

	return true;
}

bool dc_stream_set_cursor_position(
	struct dc_stream_state *stream,
	const struct dc_cursor_position *position)
{
	int i;
	struct dc  *core_dc;
	struct resource_context *res_ctx;
	struct pipe_ctx *pipe_to_program = NULL;

	if (NULL == stream) {
		dm_error("DC: dc_stream is NULL!\n");
		return false;
	}

	if (NULL == position) {
		dm_error("DC: cursor position is NULL!\n");
		return false;
	}

	core_dc = stream->ctx->dc;
	res_ctx = &core_dc->current_state->res_ctx;
	stream->cursor_position = *position;

	for (i = 0; i < MAX_PIPES; i++) {
		struct pipe_ctx *pipe_ctx = &res_ctx->pipe_ctx[i];

		if (pipe_ctx->stream != stream ||
				(!pipe_ctx->plane_res.mi  && !pipe_ctx->plane_res.hubp) ||
				!pipe_ctx->plane_state ||
				(!pipe_ctx->plane_res.xfm && !pipe_ctx->plane_res.dpp) ||
				(!pipe_ctx->plane_res.ipp && !pipe_ctx->plane_res.dpp))
			continue;

		if (!pipe_to_program) {
			pipe_to_program = pipe_ctx;

			delay_cursor_until_vupdate(pipe_ctx, core_dc);
			core_dc->hwss.pipe_control_lock(core_dc, pipe_to_program, true);
		}

		core_dc->hwss.set_cursor_position(pipe_ctx);
	}

	if (pipe_to_program)
		core_dc->hwss.pipe_control_lock(core_dc, pipe_to_program, false);

	return true;
}

#if defined(CONFIG_DRM_AMD_DC_DCN2_0)
bool dc_stream_add_writeback(struct dc *dc,
		struct dc_stream_state *stream,
		struct dc_writeback_info *wb_info)
{
	bool isDrc = false;
	int i = 0;
	struct dwbc *dwb;

	if (stream == NULL) {
		dm_error("DC: dc_stream is NULL!\n");
		return false;
	}

	if (wb_info == NULL) {
		dm_error("DC: dc_writeback_info is NULL!\n");
		return false;
	}

	if (wb_info->dwb_pipe_inst >= MAX_DWB_PIPES) {
		dm_error("DC: writeback pipe is invalid!\n");
		return false;
	}

	wb_info->dwb_params.out_transfer_func = stream->out_transfer_func;

	dwb = dc->res_pool->dwbc[wb_info->dwb_pipe_inst];
	dwb->dwb_is_drc = false;

	/* recalculate and apply DML parameters */

	for (i = 0; i < stream->num_wb_info; i++) {
		/*dynamic update*/
		if (stream->writeback_info[i].wb_enabled &&
			stream->writeback_info[i].dwb_pipe_inst == wb_info->dwb_pipe_inst) {
			stream->writeback_info[i] = *wb_info;
			isDrc = true;
		}
	}

	if (!isDrc) {
		stream->writeback_info[stream->num_wb_info++] = *wb_info;
	}

	if (!dc->hwss.update_bandwidth(dc, dc->current_state)) {
		dm_error("DC: update_bandwidth failed!\n");
		return false;
	}

	/* enable writeback */
	if (dc->hwss.enable_writeback) {
		struct dc_stream_status *stream_status = dc_stream_get_status(stream);
		struct dwbc *dwb = dc->res_pool->dwbc[wb_info->dwb_pipe_inst];

		if (dwb->funcs->is_enabled(dwb)) {
			/* writeback pipe already enabled, only need to update */
			dc->hwss.update_writeback(dc, stream_status, wb_info);
		} else {
			/* Enable writeback pipe from scratch*/
			dc->hwss.enable_writeback(dc, stream_status, wb_info);
		}
	}

	return true;
}

bool dc_stream_remove_writeback(struct dc *dc,
		struct dc_stream_state *stream,
		uint32_t dwb_pipe_inst)
{
	int i = 0, j = 0;
	if (stream == NULL) {
		dm_error("DC: dc_stream is NULL!\n");
		return false;
	}

	if (dwb_pipe_inst >= MAX_DWB_PIPES) {
		dm_error("DC: writeback pipe is invalid!\n");
		return false;
	}

//	stream->writeback_info[dwb_pipe_inst].wb_enabled = false;
	for (i = 0; i < stream->num_wb_info; i++) {
		/*dynamic update*/
		if (stream->writeback_info[i].wb_enabled &&
			stream->writeback_info[i].dwb_pipe_inst == dwb_pipe_inst) {
			stream->writeback_info[i].wb_enabled = false;
		}
	}

	/* remove writeback info for disabled writeback pipes from stream */
	for (i = 0, j = 0; i < stream->num_wb_info; i++) {
		if (stream->writeback_info[i].wb_enabled) {
			if (i != j)
				/* trim the array */
				stream->writeback_info[j] = stream->writeback_info[i];
			j++;
		}
	}
	stream->num_wb_info = j;

	/* recalculate and apply DML parameters */
	if (!dc->hwss.update_bandwidth(dc, dc->current_state)) {
		dm_error("DC: update_bandwidth failed!\n");
		return false;
	}

	/* disable writeback */
	if (dc->hwss.disable_writeback)
		dc->hwss.disable_writeback(dc, dwb_pipe_inst);

	return true;
}
#endif

uint32_t dc_stream_get_vblank_counter(const struct dc_stream_state *stream)
{
	uint8_t i;
	struct dc  *core_dc = stream->ctx->dc;
	struct resource_context *res_ctx =
		&core_dc->current_state->res_ctx;

	for (i = 0; i < MAX_PIPES; i++) {
		struct timing_generator *tg = res_ctx->pipe_ctx[i].stream_res.tg;

		if (res_ctx->pipe_ctx[i].stream != stream)
			continue;

		return tg->funcs->get_frame_count(tg);
	}

	return 0;
}

bool dc_stream_send_dp_sdp(const struct dc_stream_state *stream,
		const uint8_t *custom_sdp_message,
		unsigned int sdp_message_size)
{
	int i;
	struct dc  *dc;
	struct resource_context *res_ctx;

	if (stream == NULL) {
		dm_error("DC: dc_stream is NULL!\n");
		return false;
	}

	dc = stream->ctx->dc;
	res_ctx = &dc->current_state->res_ctx;

	for (i = 0; i < MAX_PIPES; i++) {
		struct pipe_ctx *pipe_ctx = &res_ctx->pipe_ctx[i];

		if (pipe_ctx->stream != stream)
			continue;

		if (dc->hwss.send_immediate_sdp_message != NULL)
			dc->hwss.send_immediate_sdp_message(pipe_ctx,
								custom_sdp_message,
								sdp_message_size);
		else
			DC_LOG_WARNING("%s:send_immediate_sdp_message not implemented on this ASIC\n",
			__func__);

	}

	return true;
}

bool dc_stream_get_scanoutpos(const struct dc_stream_state *stream,
				  uint32_t *v_blank_start,
				  uint32_t *v_blank_end,
				  uint32_t *h_position,
				  uint32_t *v_position)
{
	uint8_t i;
	bool ret = false;
	struct dc  *core_dc = stream->ctx->dc;
	struct resource_context *res_ctx =
		&core_dc->current_state->res_ctx;

	for (i = 0; i < MAX_PIPES; i++) {
		struct timing_generator *tg = res_ctx->pipe_ctx[i].stream_res.tg;

		if (res_ctx->pipe_ctx[i].stream != stream)
			continue;

		tg->funcs->get_scanoutpos(tg,
					  v_blank_start,
					  v_blank_end,
					  h_position,
					  v_position);

		ret = true;
		break;
	}

	return ret;
}
#if defined(CONFIG_DRM_AMD_DC_DCN2_0)
bool dc_stream_dmdata_status_done(struct dc *dc, struct dc_stream_state *stream)
{
	bool status = true;
	struct pipe_ctx *pipe = NULL;
	int i;

	if (!dc->hwss.dmdata_status_done)
		return false;

	for (i = 0; i < MAX_PIPES; i++) {
		pipe = &dc->current_state->res_ctx.pipe_ctx[i];
		if (pipe->stream == stream)
			break;
	}
	/* Stream not found, by default we'll assume HUBP fetched dm data */
	if (i == MAX_PIPES)
		return true;

	status = dc->hwss.dmdata_status_done(pipe);
	return status;
}

bool dc_stream_set_dynamic_metadata(struct dc *dc,
		struct dc_stream_state *stream,
		struct dc_dmdata_attributes *attr)
{
	struct pipe_ctx *pipe_ctx = NULL;
	struct hubp *hubp;
	int i;

	for (i = 0; i < MAX_PIPES; i++) {
		pipe_ctx = &dc->current_state->res_ctx.pipe_ctx[i];
		if (pipe_ctx->stream == stream)
			break;
	}

	if (i == MAX_PIPES)
		return false;

	hubp = pipe_ctx->plane_res.hubp;
	if (hubp == NULL)
		return false;

	pipe_ctx->stream->dmdata_address = attr->address;

<<<<<<< HEAD
	if (pipe_ctx->stream_res.stream_enc->funcs->set_dynamic_metadata != NULL) {
=======
	if (pipe_ctx->stream_res.stream_enc &&
			pipe_ctx->stream_res.stream_enc->funcs->set_dynamic_metadata != NULL) {
>>>>>>> bb831786
		if (pipe_ctx->stream->dmdata_address.quad_part != 0) {
			/* if using dynamic meta, don't set up generic infopackets */
			pipe_ctx->stream_res.encoder_info_frame.hdrsmd.valid = false;
			pipe_ctx->stream_res.stream_enc->funcs->set_dynamic_metadata(
					pipe_ctx->stream_res.stream_enc,
					true, pipe_ctx->plane_res.hubp->inst,
					dc_is_dp_signal(pipe_ctx->stream->signal) ?
							dmdata_dp : dmdata_hdmi);
		} else
			pipe_ctx->stream_res.stream_enc->funcs->set_dynamic_metadata(
					pipe_ctx->stream_res.stream_enc,
					false, pipe_ctx->plane_res.hubp->inst,
					dc_is_dp_signal(pipe_ctx->stream->signal) ?
							dmdata_dp : dmdata_hdmi);
	}

	if (hubp->funcs->dmdata_set_attributes != NULL &&
			pipe_ctx->stream->dmdata_address.quad_part != 0) {
		hubp->funcs->dmdata_set_attributes(hubp, attr);
	}

	return true;
}
#endif

void dc_stream_log(const struct dc *dc, const struct dc_stream_state *stream)
{
	DC_LOG_DC(
			"core_stream 0x%p: src: %d, %d, %d, %d; dst: %d, %d, %d, %d, colorSpace:%d\n",
			stream,
			stream->src.x,
			stream->src.y,
			stream->src.width,
			stream->src.height,
			stream->dst.x,
			stream->dst.y,
			stream->dst.width,
			stream->dst.height,
			stream->output_color_space);
	DC_LOG_DC(
			"\tpix_clk_khz: %d, h_total: %d, v_total: %d, pixelencoder:%d, displaycolorDepth:%d\n",
			stream->timing.pix_clk_100hz / 10,
			stream->timing.h_total,
			stream->timing.v_total,
			stream->timing.pixel_encoding,
			stream->timing.display_color_depth);
	DC_LOG_DC(
			"\tlink: %d\n",
			stream->link->link_index);
}<|MERGE_RESOLUTION|>--- conflicted
+++ resolved
@@ -612,12 +612,8 @@
 
 	pipe_ctx->stream->dmdata_address = attr->address;
 
-<<<<<<< HEAD
-	if (pipe_ctx->stream_res.stream_enc->funcs->set_dynamic_metadata != NULL) {
-=======
 	if (pipe_ctx->stream_res.stream_enc &&
 			pipe_ctx->stream_res.stream_enc->funcs->set_dynamic_metadata != NULL) {
->>>>>>> bb831786
 		if (pipe_ctx->stream->dmdata_address.quad_part != 0) {
 			/* if using dynamic meta, don't set up generic infopackets */
 			pipe_ctx->stream_res.encoder_info_frame.hdrsmd.valid = false;
