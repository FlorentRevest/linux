--- conflicted
+++ resolved
@@ -289,10 +289,7 @@
 int r100_irq_process(struct radeon_device *rdev)
 {
 	uint32_t status, msi_rearm;
-<<<<<<< HEAD
-=======
 	bool queue_hotplug = false;
->>>>>>> d4877cf2
 
 	status = r100_irq_ack(rdev);
 	if (!status) {
@@ -323,11 +320,8 @@
 		}
 		status = r100_irq_ack(rdev);
 	}
-<<<<<<< HEAD
-=======
 	if (queue_hotplug)
 		queue_work(rdev->wq, &rdev->hotplug_work);
->>>>>>> d4877cf2
 	if (rdev->msi_enabled) {
 		switch (rdev->family) {
 		case CHIP_RS400:
