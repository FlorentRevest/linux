--- conflicted
+++ resolved
@@ -247,9 +247,6 @@
 #define smp_mb__before_atomic_inc()	barrier()
 #define smp_mb__after_atomic_inc()	barrier()
 
-<<<<<<< HEAD
-#include <asm-generic/atomic-long.h>
-=======
 /* An 64bit atomic type */
 
 typedef struct {
@@ -486,6 +483,5 @@
 	return old_val < 0;
 }
 
-#include <asm-generic/atomic.h>
->>>>>>> 8ebf9756
+#include <asm-generic/atomic-long.h>
 #endif /* _ASM_X86_ATOMIC_32_H */