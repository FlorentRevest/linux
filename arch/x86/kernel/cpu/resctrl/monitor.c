// SPDX-License-Identifier: GPL-2.0-only
/*
 * Resource Director Technology(RDT)
 * - Monitoring code
 *
 * Copyright (C) 2017 Intel Corporation
 *
 * Author:
 *    Vikas Shivappa <vikas.shivappa@intel.com>
 *
 * This replaces the cqm.c based on perf but we reuse a lot of
 * code and datastructures originally from Peter Zijlstra and Matt Fleming.
 *
 * More information about RDT be found in the Intel (R) x86 Architecture
 * Software Developer Manual June 2016, volume 3, section 17.17.
 */

#include <linux/module.h>
#include <linux/slab.h>
#include <asm/cpu_device_id.h>
#include "internal.h"

struct rmid_entry {
	u32				rmid;
	int				busy;
	struct list_head		list;
};

/**
 * @rmid_free_lru    A least recently used list of free RMIDs
 *     These RMIDs are guaranteed to have an occupancy less than the
 *     threshold occupancy
 */
static LIST_HEAD(rmid_free_lru);

/**
 * @rmid_limbo_count     count of currently unused but (potentially)
 *     dirty RMIDs.
 *     This counts RMIDs that no one is currently using but that
 *     may have a occupancy value > intel_cqm_threshold. User can change
 *     the threshold occupancy value.
 */
static unsigned int rmid_limbo_count;

/**
 * @rmid_entry - The entry in the limbo and free lists.
 */
static struct rmid_entry	*rmid_ptrs;

/*
 * Global boolean for rdt_monitor which is true if any
 * resource monitoring is enabled.
 */
bool rdt_mon_capable;

/*
 * Global to indicate which monitoring events are enabled.
 */
unsigned int rdt_mon_features;

/*
 * This is the threshold cache occupancy at which we will consider an
 * RMID available for re-allocation.
 */
unsigned int resctrl_cqm_threshold;

#define CF(cf)	((unsigned long)(1048576 * (cf) + 0.5))

/*
 * The correction factor table is documented in Documentation/x86/resctrl.rst.
 * If rmid > rmid threshold, MBM total and local values should be multiplied
 * by the correction factor.
 *
 * The original table is modified for better code:
 *
 * 1. The threshold 0 is changed to rmid count - 1 so don't do correction
 *    for the case.
 * 2. MBM total and local correction table indexed by core counter which is
 *    equal to (x86_cache_max_rmid + 1) / 8 - 1 and is from 0 up to 27.
 * 3. The correction factor is normalized to 2^20 (1048576) so it's faster
 *    to calculate corrected value by shifting:
 *    corrected_value = (original_value * correction_factor) >> 20
 */
static const struct mbm_correction_factor_table {
	u32 rmidthreshold;
	u64 cf;
} mbm_cf_table[] __initdata = {
	{7,	CF(1.000000)},
	{15,	CF(1.000000)},
	{15,	CF(0.969650)},
	{31,	CF(1.000000)},
	{31,	CF(1.066667)},
	{31,	CF(0.969650)},
	{47,	CF(1.142857)},
	{63,	CF(1.000000)},
	{63,	CF(1.185115)},
	{63,	CF(1.066553)},
	{79,	CF(1.454545)},
	{95,	CF(1.000000)},
	{95,	CF(1.230769)},
	{95,	CF(1.142857)},
	{95,	CF(1.066667)},
	{127,	CF(1.000000)},
	{127,	CF(1.254863)},
	{127,	CF(1.185255)},
	{151,	CF(1.000000)},
	{127,	CF(1.066667)},
	{167,	CF(1.000000)},
	{159,	CF(1.454334)},
	{183,	CF(1.000000)},
	{127,	CF(0.969744)},
	{191,	CF(1.280246)},
	{191,	CF(1.230921)},
	{215,	CF(1.000000)},
	{191,	CF(1.143118)},
};

static u32 mbm_cf_rmidthreshold __read_mostly = UINT_MAX;
static u64 mbm_cf __read_mostly;

static inline u64 get_corrected_mbm_count(u32 rmid, unsigned long val)
{
	/* Correct MBM value. */
	if (rmid > mbm_cf_rmidthreshold)
		val = (val * mbm_cf) >> 20;

	return val;
}

static inline struct rmid_entry *__rmid_entry(u32 rmid)
{
	struct rmid_entry *entry;

	entry = &rmid_ptrs[rmid];
	WARN_ON(entry->rmid != rmid);

	return entry;
}

static u64 __rmid_read(u32 rmid, u32 eventid)
{
	u64 val;

	/*
	 * As per the SDM, when IA32_QM_EVTSEL.EvtID (bits 7:0) is configured
	 * with a valid event code for supported resource type and the bits
	 * IA32_QM_EVTSEL.RMID (bits 41:32) are configured with valid RMID,
	 * IA32_QM_CTR.data (bits 61:0) reports the monitored data.
	 * IA32_QM_CTR.Error (bit 63) and IA32_QM_CTR.Unavailable (bit 62)
	 * are error bits.
	 */
	wrmsr(MSR_IA32_QM_EVTSEL, eventid, rmid);
	rdmsrl(MSR_IA32_QM_CTR, val);

	return val;
}

static bool rmid_dirty(struct rmid_entry *entry)
{
	u64 val = __rmid_read(entry->rmid, QOS_L3_OCCUP_EVENT_ID);

	return val >= resctrl_cqm_threshold;
}

/*
 * Check the RMIDs that are marked as busy for this domain. If the
 * reported LLC occupancy is below the threshold clear the busy bit and
 * decrement the count. If the busy count gets to zero on an RMID, we
 * free the RMID
 */
void __check_limbo(struct rdt_domain *d, bool force_free)
{
	struct rmid_entry *entry;
	struct rdt_resource *r;
	u32 crmid = 1, nrmid;

	r = &rdt_resources_all[RDT_RESOURCE_L3];

	/*
	 * Skip RMID 0 and start from RMID 1 and check all the RMIDs that
	 * are marked as busy for occupancy < threshold. If the occupancy
	 * is less than the threshold decrement the busy counter of the
	 * RMID and move it to the free list when the counter reaches 0.
	 */
	for (;;) {
		nrmid = find_next_bit(d->rmid_busy_llc, r->num_rmid, crmid);
		if (nrmid >= r->num_rmid)
			break;

		entry = __rmid_entry(nrmid);
		if (force_free || !rmid_dirty(entry)) {
			clear_bit(entry->rmid, d->rmid_busy_llc);
			if (!--entry->busy) {
				rmid_limbo_count--;
				list_add_tail(&entry->list, &rmid_free_lru);
			}
		}
		crmid = nrmid + 1;
	}
}

bool has_busy_rmid(struct rdt_resource *r, struct rdt_domain *d)
{
	return find_first_bit(d->rmid_busy_llc, r->num_rmid) != r->num_rmid;
}

/*
 * As of now the RMIDs allocation is global.
 * However we keep track of which packages the RMIDs
 * are used to optimize the limbo list management.
 */
int alloc_rmid(void)
{
	struct rmid_entry *entry;

	lockdep_assert_held(&rdtgroup_mutex);

	if (list_empty(&rmid_free_lru))
		return rmid_limbo_count ? -EBUSY : -ENOSPC;

	entry = list_first_entry(&rmid_free_lru,
				 struct rmid_entry, list);
	list_del(&entry->list);

	return entry->rmid;
}

static void add_rmid_to_limbo(struct rmid_entry *entry)
{
	struct rdt_resource *r;
	struct rdt_domain *d;
	int cpu;
	u64 val;

	r = &rdt_resources_all[RDT_RESOURCE_L3];

	entry->busy = 0;
	cpu = get_cpu();
	list_for_each_entry(d, &r->domains, list) {
		if (cpumask_test_cpu(cpu, &d->cpu_mask)) {
			val = __rmid_read(entry->rmid, QOS_L3_OCCUP_EVENT_ID);
			if (val <= resctrl_cqm_threshold)
				continue;
		}

		/*
		 * For the first limbo RMID in the domain,
		 * setup up the limbo worker.
		 */
		if (!has_busy_rmid(r, d))
			cqm_setup_limbo_handler(d, CQM_LIMBOCHECK_INTERVAL);
		set_bit(entry->rmid, d->rmid_busy_llc);
		entry->busy++;
	}
	put_cpu();

	if (entry->busy)
		rmid_limbo_count++;
	else
		list_add_tail(&entry->list, &rmid_free_lru);
}

void free_rmid(u32 rmid)
{
	struct rmid_entry *entry;

	if (!rmid)
		return;

	lockdep_assert_held(&rdtgroup_mutex);

	entry = __rmid_entry(rmid);

	if (is_llc_occupancy_enabled())
		add_rmid_to_limbo(entry);
	else
		list_add_tail(&entry->list, &rmid_free_lru);
}

static u64 mbm_overflow_count(u64 prev_msr, u64 cur_msr, unsigned int width)
{
	u64 shift = 64 - width, chunks;

	chunks = (cur_msr << shift) - (prev_msr << shift);
	return chunks >>= shift;
}

static int __mon_event_count(u32 rmid, struct rmid_read *rr)
{
	struct mbm_state *m;
	u64 chunks, tval;

	tval = __rmid_read(rmid, rr->evtid);
	if (tval & (RMID_VAL_ERROR | RMID_VAL_UNAVAIL)) {
		rr->val = tval;
		return -EINVAL;
	}
	switch (rr->evtid) {
	case QOS_L3_OCCUP_EVENT_ID:
		rr->val += tval;
		return 0;
	case QOS_L3_MBM_TOTAL_EVENT_ID:
		m = &rr->d->mbm_total[rmid];
		break;
	case QOS_L3_MBM_LOCAL_EVENT_ID:
		m = &rr->d->mbm_local[rmid];
		break;
	default:
		/*
		 * Code would never reach here because
		 * an invalid event id would fail the __rmid_read.
		 */
		return -EINVAL;
	}

	if (rr->first) {
		memset(m, 0, sizeof(struct mbm_state));
		m->prev_bw_msr = m->prev_msr = tval;
		return 0;
	}

	chunks = mbm_overflow_count(m->prev_msr, tval, rr->r->mbm_width);
	m->chunks += chunks;
	m->prev_msr = tval;

	rr->val += get_corrected_mbm_count(rmid, m->chunks);

	return 0;
}

/*
 * Supporting function to calculate the memory bandwidth
 * and delta bandwidth in MBps.
 */
static void mbm_bw_count(u32 rmid, struct rmid_read *rr)
{
	struct rdt_resource *r = &rdt_resources_all[RDT_RESOURCE_L3];
	struct mbm_state *m = &rr->d->mbm_local[rmid];
	u64 tval, cur_bw, chunks;

	tval = __rmid_read(rmid, rr->evtid);
	if (tval & (RMID_VAL_ERROR | RMID_VAL_UNAVAIL))
		return;

	chunks = mbm_overflow_count(m->prev_bw_msr, tval, rr->r->mbm_width);
<<<<<<< HEAD
	cur_bw = (chunks * r->mon_scale) >> 20;
=======
	m->chunks += chunks;
	cur_bw = (get_corrected_mbm_count(rmid, chunks) * r->mon_scale) >> 20;
>>>>>>> 19eb86a7

	if (m->delta_comp)
		m->delta_bw = abs(cur_bw - m->prev_bw);
	m->delta_comp = false;
	m->prev_bw = cur_bw;
	m->prev_bw_msr = tval;
}

/*
 * This is called via IPI to read the CQM/MBM counters
 * on a domain.
 */
void mon_event_count(void *info)
{
	struct rdtgroup *rdtgrp, *entry;
	struct rmid_read *rr = info;
	struct list_head *head;

	rdtgrp = rr->rgrp;

	if (__mon_event_count(rdtgrp->mon.rmid, rr))
		return;

	/*
	 * For Ctrl groups read data from child monitor groups.
	 */
	head = &rdtgrp->mon.crdtgrp_list;

	if (rdtgrp->type == RDTCTRL_GROUP) {
		list_for_each_entry(entry, head, mon.crdtgrp_list) {
			if (__mon_event_count(entry->mon.rmid, rr))
				return;
		}
	}
}

/*
 * Feedback loop for MBA software controller (mba_sc)
 *
 * mba_sc is a feedback loop where we periodically read MBM counters and
 * adjust the bandwidth percentage values via the IA32_MBA_THRTL_MSRs so
 * that:
 *
 *   current bandwdith(cur_bw) < user specified bandwidth(user_bw)
 *
 * This uses the MBM counters to measure the bandwidth and MBA throttle
 * MSRs to control the bandwidth for a particular rdtgrp. It builds on the
 * fact that resctrl rdtgroups have both monitoring and control.
 *
 * The frequency of the checks is 1s and we just tag along the MBM overflow
 * timer. Having 1s interval makes the calculation of bandwidth simpler.
 *
 * Although MBA's goal is to restrict the bandwidth to a maximum, there may
 * be a need to increase the bandwidth to avoid uncecessarily restricting
 * the L2 <-> L3 traffic.
 *
 * Since MBA controls the L2 external bandwidth where as MBM measures the
 * L3 external bandwidth the following sequence could lead to such a
 * situation.
 *
 * Consider an rdtgroup which had high L3 <-> memory traffic in initial
 * phases -> mba_sc kicks in and reduced bandwidth percentage values -> but
 * after some time rdtgroup has mostly L2 <-> L3 traffic.
 *
 * In this case we may restrict the rdtgroup's L2 <-> L3 traffic as its
 * throttle MSRs already have low percentage values.  To avoid
 * unnecessarily restricting such rdtgroups, we also increase the bandwidth.
 */
static void update_mba_bw(struct rdtgroup *rgrp, struct rdt_domain *dom_mbm)
{
	u32 closid, rmid, cur_msr, cur_msr_val, new_msr_val;
	struct mbm_state *pmbm_data, *cmbm_data;
	u32 cur_bw, delta_bw, user_bw;
	struct rdt_resource *r_mba;
	struct rdt_domain *dom_mba;
	struct list_head *head;
	struct rdtgroup *entry;

	if (!is_mbm_local_enabled())
		return;

	r_mba = &rdt_resources_all[RDT_RESOURCE_MBA];
	closid = rgrp->closid;
	rmid = rgrp->mon.rmid;
	pmbm_data = &dom_mbm->mbm_local[rmid];

	dom_mba = get_domain_from_cpu(smp_processor_id(), r_mba);
	if (!dom_mba) {
		pr_warn_once("Failure to get domain for MBA update\n");
		return;
	}

	cur_bw = pmbm_data->prev_bw;
	user_bw = dom_mba->mbps_val[closid];
	delta_bw = pmbm_data->delta_bw;
	cur_msr_val = dom_mba->ctrl_val[closid];

	/*
	 * For Ctrl groups read data from child monitor groups.
	 */
	head = &rgrp->mon.crdtgrp_list;
	list_for_each_entry(entry, head, mon.crdtgrp_list) {
		cmbm_data = &dom_mbm->mbm_local[entry->mon.rmid];
		cur_bw += cmbm_data->prev_bw;
		delta_bw += cmbm_data->delta_bw;
	}

	/*
	 * Scale up/down the bandwidth linearly for the ctrl group.  The
	 * bandwidth step is the bandwidth granularity specified by the
	 * hardware.
	 *
	 * The delta_bw is used when increasing the bandwidth so that we
	 * dont alternately increase and decrease the control values
	 * continuously.
	 *
	 * For ex: consider cur_bw = 90MBps, user_bw = 100MBps and if
	 * bandwidth step is 20MBps(> user_bw - cur_bw), we would keep
	 * switching between 90 and 110 continuously if we only check
	 * cur_bw < user_bw.
	 */
	if (cur_msr_val > r_mba->membw.min_bw && user_bw < cur_bw) {
		new_msr_val = cur_msr_val - r_mba->membw.bw_gran;
	} else if (cur_msr_val < MAX_MBA_BW &&
		   (user_bw > (cur_bw + delta_bw))) {
		new_msr_val = cur_msr_val + r_mba->membw.bw_gran;
	} else {
		return;
	}

	cur_msr = r_mba->msr_base + closid;
	wrmsrl(cur_msr, delay_bw_map(new_msr_val, r_mba));
	dom_mba->ctrl_val[closid] = new_msr_val;

	/*
	 * Delta values are updated dynamically package wise for each
	 * rdtgrp everytime the throttle MSR changes value.
	 *
	 * This is because (1)the increase in bandwidth is not perfectly
	 * linear and only "approximately" linear even when the hardware
	 * says it is linear.(2)Also since MBA is a core specific
	 * mechanism, the delta values vary based on number of cores used
	 * by the rdtgrp.
	 */
	pmbm_data->delta_comp = true;
	list_for_each_entry(entry, head, mon.crdtgrp_list) {
		cmbm_data = &dom_mbm->mbm_local[entry->mon.rmid];
		cmbm_data->delta_comp = true;
	}
}

static void mbm_update(struct rdt_resource *r, struct rdt_domain *d, int rmid)
{
	struct rmid_read rr;

	rr.first = false;
	rr.r = r;
	rr.d = d;

	/*
	 * This is protected from concurrent reads from user
	 * as both the user and we hold the global mutex.
	 */
	if (is_mbm_total_enabled()) {
		rr.evtid = QOS_L3_MBM_TOTAL_EVENT_ID;
		__mon_event_count(rmid, &rr);
	}
	if (is_mbm_local_enabled()) {
		rr.evtid = QOS_L3_MBM_LOCAL_EVENT_ID;
		__mon_event_count(rmid, &rr);

		/*
		 * Call the MBA software controller only for the
		 * control groups and when user has enabled
		 * the software controller explicitly.
		 */
		if (is_mba_sc(NULL))
			mbm_bw_count(rmid, &rr);
	}
}

/*
 * Handler to scan the limbo list and move the RMIDs
 * to free list whose occupancy < threshold_occupancy.
 */
void cqm_handle_limbo(struct work_struct *work)
{
	unsigned long delay = msecs_to_jiffies(CQM_LIMBOCHECK_INTERVAL);
	int cpu = smp_processor_id();
	struct rdt_resource *r;
	struct rdt_domain *d;

	mutex_lock(&rdtgroup_mutex);

	r = &rdt_resources_all[RDT_RESOURCE_L3];
	d = container_of(work, struct rdt_domain, cqm_limbo.work);

	__check_limbo(d, false);

	if (has_busy_rmid(r, d))
		schedule_delayed_work_on(cpu, &d->cqm_limbo, delay);

	mutex_unlock(&rdtgroup_mutex);
}

void cqm_setup_limbo_handler(struct rdt_domain *dom, unsigned long delay_ms)
{
	unsigned long delay = msecs_to_jiffies(delay_ms);
	int cpu;

	cpu = cpumask_any(&dom->cpu_mask);
	dom->cqm_work_cpu = cpu;

	schedule_delayed_work_on(cpu, &dom->cqm_limbo, delay);
}

void mbm_handle_overflow(struct work_struct *work)
{
	unsigned long delay = msecs_to_jiffies(MBM_OVERFLOW_INTERVAL);
	struct rdtgroup *prgrp, *crgrp;
	int cpu = smp_processor_id();
	struct list_head *head;
	struct rdt_resource *r;
	struct rdt_domain *d;

	mutex_lock(&rdtgroup_mutex);

	if (!static_branch_likely(&rdt_mon_enable_key))
		goto out_unlock;

	r = &rdt_resources_all[RDT_RESOURCE_L3];
	d = container_of(work, struct rdt_domain, mbm_over.work);

	list_for_each_entry(prgrp, &rdt_all_groups, rdtgroup_list) {
		mbm_update(r, d, prgrp->mon.rmid);

		head = &prgrp->mon.crdtgrp_list;
		list_for_each_entry(crgrp, head, mon.crdtgrp_list)
			mbm_update(r, d, crgrp->mon.rmid);

		if (is_mba_sc(NULL))
			update_mba_bw(prgrp, d);
	}

	schedule_delayed_work_on(cpu, &d->mbm_over, delay);

out_unlock:
	mutex_unlock(&rdtgroup_mutex);
}

void mbm_setup_overflow_handler(struct rdt_domain *dom, unsigned long delay_ms)
{
	unsigned long delay = msecs_to_jiffies(delay_ms);
	int cpu;

	if (!static_branch_likely(&rdt_mon_enable_key))
		return;
	cpu = cpumask_any(&dom->cpu_mask);
	dom->mbm_work_cpu = cpu;
	schedule_delayed_work_on(cpu, &dom->mbm_over, delay);
}

static int dom_data_init(struct rdt_resource *r)
{
	struct rmid_entry *entry = NULL;
	int i, nr_rmids;

	nr_rmids = r->num_rmid;
	rmid_ptrs = kcalloc(nr_rmids, sizeof(struct rmid_entry), GFP_KERNEL);
	if (!rmid_ptrs)
		return -ENOMEM;

	for (i = 0; i < nr_rmids; i++) {
		entry = &rmid_ptrs[i];
		INIT_LIST_HEAD(&entry->list);

		entry->rmid = i;
		list_add_tail(&entry->list, &rmid_free_lru);
	}

	/*
	 * RMID 0 is special and is always allocated. It's used for all
	 * tasks that are not monitored.
	 */
	entry = __rmid_entry(0);
	list_del(&entry->list);

	return 0;
}

static struct mon_evt llc_occupancy_event = {
	.name		= "llc_occupancy",
	.evtid		= QOS_L3_OCCUP_EVENT_ID,
};

static struct mon_evt mbm_total_event = {
	.name		= "mbm_total_bytes",
	.evtid		= QOS_L3_MBM_TOTAL_EVENT_ID,
};

static struct mon_evt mbm_local_event = {
	.name		= "mbm_local_bytes",
	.evtid		= QOS_L3_MBM_LOCAL_EVENT_ID,
};

/*
 * Initialize the event list for the resource.
 *
 * Note that MBM events are also part of RDT_RESOURCE_L3 resource
 * because as per the SDM the total and local memory bandwidth
 * are enumerated as part of L3 monitoring.
 */
static void l3_mon_evt_init(struct rdt_resource *r)
{
	INIT_LIST_HEAD(&r->evt_list);

	if (is_llc_occupancy_enabled())
		list_add_tail(&llc_occupancy_event.list, &r->evt_list);
	if (is_mbm_total_enabled())
		list_add_tail(&mbm_total_event.list, &r->evt_list);
	if (is_mbm_local_enabled())
		list_add_tail(&mbm_local_event.list, &r->evt_list);
}

int rdt_get_mon_l3_config(struct rdt_resource *r)
{
	unsigned int mbm_offset = boot_cpu_data.x86_cache_mbm_width_offset;
	unsigned int cl_size = boot_cpu_data.x86_cache_size;
	int ret;

	r->mon_scale = boot_cpu_data.x86_cache_occ_scale;
	r->num_rmid = boot_cpu_data.x86_cache_max_rmid + 1;
	r->mbm_width = MBM_CNTR_WIDTH_BASE;

	if (mbm_offset > 0 && mbm_offset <= MBM_CNTR_WIDTH_OFFSET_MAX)
		r->mbm_width += mbm_offset;
	else if (mbm_offset > MBM_CNTR_WIDTH_OFFSET_MAX)
		pr_warn("Ignoring impossible MBM counter offset\n");

	/*
	 * A reasonable upper limit on the max threshold is the number
	 * of lines tagged per RMID if all RMIDs have the same number of
	 * lines tagged in the LLC.
	 *
	 * For a 35MB LLC and 56 RMIDs, this is ~1.8% of the LLC.
	 */
	resctrl_cqm_threshold = cl_size * 1024 / r->num_rmid;

	/* h/w works in units of "boot_cpu_data.x86_cache_occ_scale" */
	resctrl_cqm_threshold /= r->mon_scale;

	ret = dom_data_init(r);
	if (ret)
		return ret;

	l3_mon_evt_init(r);

	r->mon_capable = true;
	r->mon_enabled = true;

	return 0;
}

void __init intel_rdt_mbm_apply_quirk(void)
{
	int cf_index;

	cf_index = (boot_cpu_data.x86_cache_max_rmid + 1) / 8 - 1;
	if (cf_index >= ARRAY_SIZE(mbm_cf_table)) {
		pr_info("No MBM correction factor available\n");
		return;
	}

	mbm_cf_rmidthreshold = mbm_cf_table[cf_index].rmidthreshold;
	mbm_cf = mbm_cf_table[cf_index].cf;
}<|MERGE_RESOLUTION|>--- conflicted
+++ resolved
@@ -343,12 +343,7 @@
 		return;
 
 	chunks = mbm_overflow_count(m->prev_bw_msr, tval, rr->r->mbm_width);
-<<<<<<< HEAD
-	cur_bw = (chunks * r->mon_scale) >> 20;
-=======
-	m->chunks += chunks;
 	cur_bw = (get_corrected_mbm_count(rmid, chunks) * r->mon_scale) >> 20;
->>>>>>> 19eb86a7
 
 	if (m->delta_comp)
 		m->delta_bw = abs(cur_bw - m->prev_bw);
