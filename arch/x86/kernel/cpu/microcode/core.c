/*
 *	Intel CPU Microcode Update Driver for Linux
 *
 *	Copyright (C) 2000-2006 Tigran Aivazian <tigran@aivazian.fsnet.co.uk>
 *		      2006	Shaohua Li <shaohua.li@intel.com>
 *
 *	This driver allows to upgrade microcode on Intel processors
 *	belonging to IA-32 family - PentiumPro, Pentium II,
 *	Pentium III, Xeon, Pentium 4, etc.
 *
 *	Reference: Section 8.11 of Volume 3a, IA-32 Intel? Architecture
 *	Software Developer's Manual
 *	Order Number 253668 or free download from:
 *
 *	http://developer.intel.com/Assets/PDF/manual/253668.pdf	
 *
 *	For more information, go to http://www.urbanmyth.org/microcode
 *
 *	This program is free software; you can redistribute it and/or
 *	modify it under the terms of the GNU General Public License
 *	as published by the Free Software Foundation; either version
 *	2 of the License, or (at your option) any later version.
 *
 *	1.0	16 Feb 2000, Tigran Aivazian <tigran@sco.com>
 *		Initial release.
 *	1.01	18 Feb 2000, Tigran Aivazian <tigran@sco.com>
 *		Added read() support + cleanups.
 *	1.02	21 Feb 2000, Tigran Aivazian <tigran@sco.com>
 *		Added 'device trimming' support. open(O_WRONLY) zeroes
 *		and frees the saved copy of applied microcode.
 *	1.03	29 Feb 2000, Tigran Aivazian <tigran@sco.com>
 *		Made to use devfs (/dev/cpu/microcode) + cleanups.
 *	1.04	06 Jun 2000, Simon Trimmer <simon@veritas.com>
 *		Added misc device support (now uses both devfs and misc).
 *		Added MICROCODE_IOCFREE ioctl to clear memory.
 *	1.05	09 Jun 2000, Simon Trimmer <simon@veritas.com>
 *		Messages for error cases (non Intel & no suitable microcode).
 *	1.06	03 Aug 2000, Tigran Aivazian <tigran@veritas.com>
 *		Removed ->release(). Removed exclusive open and status bitmap.
 *		Added microcode_rwsem to serialize read()/write()/ioctl().
 *		Removed global kernel lock usage.
 *	1.07	07 Sep 2000, Tigran Aivazian <tigran@veritas.com>
 *		Write 0 to 0x8B msr and then cpuid before reading revision,
 *		so that it works even if there were no update done by the
 *		BIOS. Otherwise, reading from 0x8B gives junk (which happened
 *		to be 0 on my machine which is why it worked even when I
 *		disabled update by the BIOS)
 *		Thanks to Eric W. Biederman <ebiederman@lnxi.com> for the fix.
 *	1.08	11 Dec 2000, Richard Schaal <richard.schaal@intel.com> and
 *			     Tigran Aivazian <tigran@veritas.com>
 *		Intel Pentium 4 processor support and bugfixes.
 *	1.09	30 Oct 2001, Tigran Aivazian <tigran@veritas.com>
 *		Bugfix for HT (Hyper-Threading) enabled processors
 *		whereby processor resources are shared by all logical processors
 *		in a single CPU package.
 *	1.10	28 Feb 2002 Asit K Mallick <asit.k.mallick@intel.com> and
 *		Tigran Aivazian <tigran@veritas.com>,
 *		Serialize updates as required on HT processors due to
 *		speculative nature of implementation.
 *	1.11	22 Mar 2002 Tigran Aivazian <tigran@veritas.com>
 *		Fix the panic when writing zero-length microcode chunk.
 *	1.12	29 Sep 2003 Nitin Kamble <nitin.a.kamble@intel.com>,
 *		Jun Nakajima <jun.nakajima@intel.com>
 *		Support for the microcode updates in the new format.
 *	1.13	10 Oct 2003 Tigran Aivazian <tigran@veritas.com>
 *		Removed ->read() method and obsoleted MICROCODE_IOCFREE ioctl
 *		because we no longer hold a copy of applied microcode
 *		in kernel memory.
 *	1.14	25 Jun 2004 Tigran Aivazian <tigran@veritas.com>
 *		Fix sigmatch() macro to handle old CPUs with pf == 0.
 *		Thanks to Stuart Swales for pointing out this bug.
 */

#define pr_fmt(fmt) KBUILD_MODNAME ": " fmt

#include <linux/platform_device.h>
#include <linux/miscdevice.h>
#include <linux/capability.h>
#include <linux/kernel.h>
#include <linux/module.h>
#include <linux/mutex.h>
#include <linux/cpu.h>
#include <linux/fs.h>
#include <linux/mm.h>
#include <linux/syscore_ops.h>

#include <asm/microcode.h>
#include <asm/processor.h>
#include <asm/cpu_device_id.h>
#include <asm/perf_event.h>

MODULE_DESCRIPTION("Microcode Update Driver");
MODULE_AUTHOR("Tigran Aivazian <tigran@aivazian.fsnet.co.uk>");
MODULE_LICENSE("GPL");

#define MICROCODE_VERSION	"2.00"

static struct microcode_ops	*microcode_ops;

bool dis_ucode_ldr;
module_param(dis_ucode_ldr, bool, 0);

/*
 * Synchronization.
 *
 * All non cpu-hotplug-callback call sites use:
 *
 * - microcode_mutex to synchronize with each other;
 * - get/put_online_cpus() to synchronize with
 *   the cpu-hotplug-callback call sites.
 *
 * We guarantee that only a single cpu is being
 * updated at any particular moment of time.
 */
static DEFINE_MUTEX(microcode_mutex);

struct ucode_cpu_info		ucode_cpu_info[NR_CPUS];
EXPORT_SYMBOL_GPL(ucode_cpu_info);

/*
 * Operations that are run on a target cpu:
 */

struct cpu_info_ctx {
	struct cpu_signature	*cpu_sig;
	int			err;
};

static void collect_cpu_info_local(void *arg)
{
	struct cpu_info_ctx *ctx = arg;

	ctx->err = microcode_ops->collect_cpu_info(smp_processor_id(),
						   ctx->cpu_sig);
}

static int collect_cpu_info_on_target(int cpu, struct cpu_signature *cpu_sig)
{
	struct cpu_info_ctx ctx = { .cpu_sig = cpu_sig, .err = 0 };
	int ret;

	ret = smp_call_function_single(cpu, collect_cpu_info_local, &ctx, 1);
	if (!ret)
		ret = ctx.err;

	return ret;
}

static int collect_cpu_info(int cpu)
{
	struct ucode_cpu_info *uci = ucode_cpu_info + cpu;
	int ret;

	memset(uci, 0, sizeof(*uci));

	ret = collect_cpu_info_on_target(cpu, &uci->cpu_sig);
	if (!ret)
		uci->valid = 1;

	return ret;
}

struct apply_microcode_ctx {
	int err;
};

static void apply_microcode_local(void *arg)
{
	struct apply_microcode_ctx *ctx = arg;

	ctx->err = microcode_ops->apply_microcode(smp_processor_id());
}

static int apply_microcode_on_target(int cpu)
{
	struct apply_microcode_ctx ctx = { .err = 0 };
	int ret;

	ret = smp_call_function_single(cpu, apply_microcode_local, &ctx, 1);
	if (!ret)
		ret = ctx.err;

	return ret;
}

#ifdef CONFIG_MICROCODE_OLD_INTERFACE
static int do_microcode_update(const void __user *buf, size_t size)
{
	int error = 0;
	int cpu;

	for_each_online_cpu(cpu) {
		struct ucode_cpu_info *uci = ucode_cpu_info + cpu;
		enum ucode_state ustate;

		if (!uci->valid)
			continue;

		ustate = microcode_ops->request_microcode_user(cpu, buf, size);
		if (ustate == UCODE_ERROR) {
			error = -1;
			break;
		} else if (ustate == UCODE_OK)
			apply_microcode_on_target(cpu);
	}

	return error;
}

static int microcode_open(struct inode *inode, struct file *file)
{
	return capable(CAP_SYS_RAWIO) ? nonseekable_open(inode, file) : -EPERM;
}

static ssize_t microcode_write(struct file *file, const char __user *buf,
			       size_t len, loff_t *ppos)
{
	ssize_t ret = -EINVAL;

	if ((len >> PAGE_SHIFT) > totalram_pages) {
		pr_err("too much data (max %ld pages)\n", totalram_pages);
		return ret;
	}

	get_online_cpus();
	mutex_lock(&microcode_mutex);

	if (do_microcode_update(buf, len) == 0)
		ret = (ssize_t)len;

	if (ret > 0)
		perf_check_microcode();

	mutex_unlock(&microcode_mutex);
	put_online_cpus();

	return ret;
}

static const struct file_operations microcode_fops = {
	.owner			= THIS_MODULE,
	.write			= microcode_write,
	.open			= microcode_open,
	.llseek		= no_llseek,
};

static struct miscdevice microcode_dev = {
	.minor			= MICROCODE_MINOR,
	.name			= "microcode",
	.nodename		= "cpu/microcode",
	.fops			= &microcode_fops,
};

static int __init microcode_dev_init(void)
{
	int error;

	error = misc_register(&microcode_dev);
	if (error) {
		pr_err("can't misc_register on minor=%d\n", MICROCODE_MINOR);
		return error;
	}

	return 0;
}

static void __exit microcode_dev_exit(void)
{
	misc_deregister(&microcode_dev);
}

MODULE_ALIAS_MISCDEV(MICROCODE_MINOR);
MODULE_ALIAS("devname:cpu/microcode");
#else
#define microcode_dev_init()	0
#define microcode_dev_exit()	do { } while (0)
#endif

/* fake device for request_firmware */
static struct platform_device	*microcode_pdev;

static int reload_for_cpu(int cpu)
{
	struct ucode_cpu_info *uci = ucode_cpu_info + cpu;
	enum ucode_state ustate;
	int err = 0;

	if (!uci->valid)
		return err;

	ustate = microcode_ops->request_microcode_fw(cpu, &microcode_pdev->dev, true);
	if (ustate == UCODE_OK)
		apply_microcode_on_target(cpu);
	else
		if (ustate == UCODE_ERROR)
			err = -EINVAL;
	return err;
}

static ssize_t reload_store(struct device *dev,
			    struct device_attribute *attr,
			    const char *buf, size_t size)
{
	unsigned long val;
	int cpu;
	ssize_t ret = 0, tmp_ret;

	ret = kstrtoul(buf, 0, &val);
	if (ret)
		return ret;

	if (val != 1)
		return size;

	get_online_cpus();
	mutex_lock(&microcode_mutex);
	for_each_online_cpu(cpu) {
		tmp_ret = reload_for_cpu(cpu);
		if (tmp_ret != 0)
			pr_warn("Error reloading microcode on CPU %d\n", cpu);

		/* save retval of the first encountered reload error */
		if (!ret)
			ret = tmp_ret;
	}
	if (!ret)
		perf_check_microcode();
	mutex_unlock(&microcode_mutex);
	put_online_cpus();

	if (!ret)
		ret = size;

	return ret;
}

static ssize_t version_show(struct device *dev,
			struct device_attribute *attr, char *buf)
{
	struct ucode_cpu_info *uci = ucode_cpu_info + dev->id;

	return sprintf(buf, "0x%x\n", uci->cpu_sig.rev);
}

static ssize_t pf_show(struct device *dev,
			struct device_attribute *attr, char *buf)
{
	struct ucode_cpu_info *uci = ucode_cpu_info + dev->id;

	return sprintf(buf, "0x%x\n", uci->cpu_sig.pf);
}

static DEVICE_ATTR(reload, 0200, NULL, reload_store);
static DEVICE_ATTR(version, 0400, version_show, NULL);
static DEVICE_ATTR(processor_flags, 0400, pf_show, NULL);

static struct attribute *mc_default_attrs[] = {
	&dev_attr_version.attr,
	&dev_attr_processor_flags.attr,
	NULL
};

static struct attribute_group mc_attr_group = {
	.attrs			= mc_default_attrs,
	.name			= "microcode",
};

static void microcode_fini_cpu(int cpu)
{
	microcode_ops->microcode_fini_cpu(cpu);
}

static enum ucode_state microcode_resume_cpu(int cpu)
{
	pr_debug("CPU%d updated upon resume\n", cpu);

	if (apply_microcode_on_target(cpu))
		return UCODE_ERROR;

	return UCODE_OK;
}

static enum ucode_state microcode_init_cpu(int cpu, bool refresh_fw)
{
	enum ucode_state ustate;
	struct ucode_cpu_info *uci = ucode_cpu_info + cpu;

	if (uci && uci->valid)
		return UCODE_OK;

	if (collect_cpu_info(cpu))
		return UCODE_ERROR;

	/* --dimm. Trigger a delayed update? */
	if (system_state != SYSTEM_RUNNING)
		return UCODE_NFOUND;

	ustate = microcode_ops->request_microcode_fw(cpu, &microcode_pdev->dev,
						     refresh_fw);

	if (ustate == UCODE_OK) {
		pr_debug("CPU%d updated upon init\n", cpu);
		apply_microcode_on_target(cpu);
	}

	return ustate;
}

static enum ucode_state microcode_update_cpu(int cpu)
{
	struct ucode_cpu_info *uci = ucode_cpu_info + cpu;

	if (uci->valid)
		return microcode_resume_cpu(cpu);

	return microcode_init_cpu(cpu, false);
}

static int mc_device_add(struct device *dev, struct subsys_interface *sif)
{
	int err, cpu = dev->id;

	if (!cpu_online(cpu))
		return 0;

	pr_debug("CPU%d added\n", cpu);

	err = sysfs_create_group(&dev->kobj, &mc_attr_group);
	if (err)
		return err;

	if (microcode_init_cpu(cpu, true) == UCODE_ERROR)
		return -EINVAL;

	return err;
}

static int mc_device_remove(struct device *dev, struct subsys_interface *sif)
{
	int cpu = dev->id;

	if (!cpu_online(cpu))
		return 0;

	pr_debug("CPU%d removed\n", cpu);
	microcode_fini_cpu(cpu);
	sysfs_remove_group(&dev->kobj, &mc_attr_group);
	return 0;
}

static struct subsys_interface mc_cpu_interface = {
	.name			= "microcode",
	.subsys			= &cpu_subsys,
	.add_dev		= mc_device_add,
	.remove_dev		= mc_device_remove,
};

/**
 * mc_bp_resume - Update boot CPU microcode during resume.
 */
static void mc_bp_resume(void)
{
	int cpu = smp_processor_id();
	struct ucode_cpu_info *uci = ucode_cpu_info + cpu;

	if (uci->valid && uci->mc)
		microcode_ops->apply_microcode(cpu);
<<<<<<< HEAD
=======
#ifdef CONFIG_X86_64
>>>>>>> 1810afd3
	else if (!uci->mc)
		/*
		 * We might resume and not have applied late microcode but still
		 * have a newer patch stashed from the early loader. We don't
		 * have it in uci->mc so we have to load it the same way we're
		 * applying patches early on the APs.
		 */
		load_ucode_ap();
<<<<<<< HEAD
=======
#endif
>>>>>>> 1810afd3
}

static struct syscore_ops mc_syscore_ops = {
	.resume			= mc_bp_resume,
};

static int
mc_cpu_callback(struct notifier_block *nb, unsigned long action, void *hcpu)
{
	unsigned int cpu = (unsigned long)hcpu;
	struct device *dev;

	dev = get_cpu_device(cpu);

	switch (action & ~CPU_TASKS_FROZEN) {
	case CPU_ONLINE:
		microcode_update_cpu(cpu);
		pr_debug("CPU%d added\n", cpu);
		/*
		 * "break" is missing on purpose here because we want to fall
		 * through in order to create the sysfs group.
		 */

	case CPU_DOWN_FAILED:
		if (sysfs_create_group(&dev->kobj, &mc_attr_group))
			pr_err("Failed to create group for CPU%d\n", cpu);
		break;

	case CPU_DOWN_PREPARE:
		/* Suspend is in progress, only remove the interface */
		sysfs_remove_group(&dev->kobj, &mc_attr_group);
		pr_debug("CPU%d removed\n", cpu);
		break;

	/*
	 * case CPU_DEAD:
	 *
	 * When a CPU goes offline, don't free up or invalidate the copy of
	 * the microcode in kernel memory, so that we can reuse it when the
	 * CPU comes back online without unnecessarily requesting the userspace
	 * for it again.
	 */
	}

	/* The CPU refused to come up during a system resume */
	if (action == CPU_UP_CANCELED_FROZEN)
		microcode_fini_cpu(cpu);

	return NOTIFY_OK;
}

static struct notifier_block __refdata mc_cpu_notifier = {
	.notifier_call	= mc_cpu_callback,
};

#ifdef MODULE
/* Autoload on Intel and AMD systems */
static const struct x86_cpu_id __initconst microcode_id[] = {
#ifdef CONFIG_MICROCODE_INTEL
	{ X86_VENDOR_INTEL, X86_FAMILY_ANY, X86_MODEL_ANY, },
#endif
#ifdef CONFIG_MICROCODE_AMD
	{ X86_VENDOR_AMD, X86_FAMILY_ANY, X86_MODEL_ANY, },
#endif
	{}
};
MODULE_DEVICE_TABLE(x86cpu, microcode_id);
#endif

static struct attribute *cpu_root_microcode_attrs[] = {
	&dev_attr_reload.attr,
	NULL
};

static struct attribute_group cpu_root_microcode_group = {
	.name  = "microcode",
	.attrs = cpu_root_microcode_attrs,
};

static int __init microcode_init(void)
{
	struct cpuinfo_x86 *c = &cpu_data(0);
	int error;

	if (dis_ucode_ldr)
		return 0;

	if (c->x86_vendor == X86_VENDOR_INTEL)
		microcode_ops = init_intel_microcode();
	else if (c->x86_vendor == X86_VENDOR_AMD)
		microcode_ops = init_amd_microcode();
	else
		pr_err("no support for this CPU vendor\n");

	if (!microcode_ops)
		return -ENODEV;

	microcode_pdev = platform_device_register_simple("microcode", -1,
							 NULL, 0);
	if (IS_ERR(microcode_pdev))
		return PTR_ERR(microcode_pdev);

	get_online_cpus();
	mutex_lock(&microcode_mutex);

	error = subsys_interface_register(&mc_cpu_interface);
	if (!error)
		perf_check_microcode();
	mutex_unlock(&microcode_mutex);
	put_online_cpus();

	if (error)
		goto out_pdev;

	error = sysfs_create_group(&cpu_subsys.dev_root->kobj,
				   &cpu_root_microcode_group);

	if (error) {
		pr_err("Error creating microcode group!\n");
		goto out_driver;
	}

	error = microcode_dev_init();
	if (error)
		goto out_ucode_group;

	register_syscore_ops(&mc_syscore_ops);
	register_hotcpu_notifier(&mc_cpu_notifier);

	pr_info("Microcode Update Driver: v" MICROCODE_VERSION
		" <tigran@aivazian.fsnet.co.uk>, Peter Oruba\n");

	return 0;

 out_ucode_group:
	sysfs_remove_group(&cpu_subsys.dev_root->kobj,
			   &cpu_root_microcode_group);

 out_driver:
	get_online_cpus();
	mutex_lock(&microcode_mutex);

	subsys_interface_unregister(&mc_cpu_interface);

	mutex_unlock(&microcode_mutex);
	put_online_cpus();

 out_pdev:
	platform_device_unregister(microcode_pdev);
	return error;

}
module_init(microcode_init);

static void __exit microcode_exit(void)
{
	struct cpuinfo_x86 *c = &cpu_data(0);

	microcode_dev_exit();

	unregister_hotcpu_notifier(&mc_cpu_notifier);
	unregister_syscore_ops(&mc_syscore_ops);

	sysfs_remove_group(&cpu_subsys.dev_root->kobj,
			   &cpu_root_microcode_group);

	get_online_cpus();
	mutex_lock(&microcode_mutex);

	subsys_interface_unregister(&mc_cpu_interface);

	mutex_unlock(&microcode_mutex);
	put_online_cpus();

	platform_device_unregister(microcode_pdev);

	microcode_ops = NULL;

	if (c->x86_vendor == X86_VENDOR_AMD)
		exit_amd_microcode();

	pr_info("Microcode Update Driver: v" MICROCODE_VERSION " removed.\n");
}
module_exit(microcode_exit);<|MERGE_RESOLUTION|>--- conflicted
+++ resolved
@@ -465,10 +465,7 @@
 
 	if (uci->valid && uci->mc)
 		microcode_ops->apply_microcode(cpu);
-<<<<<<< HEAD
-=======
 #ifdef CONFIG_X86_64
->>>>>>> 1810afd3
 	else if (!uci->mc)
 		/*
 		 * We might resume and not have applied late microcode but still
@@ -477,10 +474,7 @@
 		 * applying patches early on the APs.
 		 */
 		load_ucode_ap();
-<<<<<<< HEAD
-=======
 #endif
->>>>>>> 1810afd3
 }
 
 static struct syscore_ops mc_syscore_ops = {
