/*
 *	x86 SMP booting functions
 *
 *	(c) 1995 Alan Cox, Building #3 <alan@redhat.com>
 *	(c) 1998, 1999, 2000 Ingo Molnar <mingo@redhat.com>
 *	Copyright 2001 Andi Kleen, SuSE Labs.
 *
 *	Much of the core SMP work is based on previous work by Thomas Radke, to
 *	whom a great many thanks are extended.
 *
 *	Thanks to Intel for making available several different Pentium,
 *	Pentium Pro and Pentium-II/Xeon MP machines.
 *	Original development of Linux SMP code supported by Caldera.
 *
 *	This code is released under the GNU General Public License version 2 or
 *	later.
 *
 *	Fixes
 *		Felix Koop	:	NR_CPUS used properly
 *		Jose Renau	:	Handle single CPU case.
 *		Alan Cox	:	By repeated request 8) - Total BogoMIPS report.
 *		Greg Wright	:	Fix for kernel stacks panic.
 *		Erich Boleyn	:	MP v1.4 and additional changes.
 *	Matthias Sattler	:	Changes for 2.1 kernel map.
 *	Michel Lespinasse	:	Changes for 2.1 kernel map.
 *	Michael Chastain	:	Change trampoline.S to gnu as.
 *		Alan Cox	:	Dumb bug: 'B' step PPro's are fine
 *		Ingo Molnar	:	Added APIC timers, based on code
 *					from Jose Renau
 *		Ingo Molnar	:	various cleanups and rewrites
 *		Tigran Aivazian	:	fixed "0.00 in /proc/uptime on SMP" bug.
 *	Maciej W. Rozycki	:	Bits for genuine 82489DX APICs
 *	Andi Kleen		:	Changed for SMP boot into long mode.
 *		Martin J. Bligh	: 	Added support for multi-quad systems
 *		Dave Jones	:	Report invalid combinations of Athlon CPUs.
 *		Rusty Russell	:	Hacked into shape for new "hotplug" boot process.
 *      Andi Kleen              :       Converted to new state machine.
 *	Ashok Raj		: 	CPU hotplug support
 *	Glauber Costa		:	i386 and x86_64 integration
 */

#include <linux/init.h>
#include <linux/smp.h>
#include <linux/module.h>
#include <linux/sched.h>
#include <linux/percpu.h>
#include <linux/bootmem.h>
#include <linux/err.h>
#include <linux/nmi.h>

#include <asm/acpi.h>
#include <asm/desc.h>
#include <asm/nmi.h>
#include <asm/irq.h>
#include <asm/smp.h>
#include <asm/trampoline.h>
#include <asm/cpu.h>
#include <asm/numa.h>
#include <asm/pgtable.h>
#include <asm/tlbflush.h>
#include <asm/mtrr.h>
#include <asm/vmi.h>
#include <asm/genapic.h>
#include <linux/mc146818rtc.h>

#include <mach_apic.h>
#include <mach_wakecpu.h>
#include <smpboot_hooks.h>

#ifdef CONFIG_X86_32
u8 apicid_2_node[MAX_APICID];
static int low_mappings;
#endif

/* State of each CPU */
DEFINE_PER_CPU(int, cpu_state) = { 0 };

/* Store all idle threads, this can be reused instead of creating
* a new thread. Also avoids complicated thread destroy functionality
* for idle threads.
*/
#ifdef CONFIG_HOTPLUG_CPU
/*
 * Needed only for CONFIG_HOTPLUG_CPU because __cpuinitdata is
 * removed after init for !CONFIG_HOTPLUG_CPU.
 */
static DEFINE_PER_CPU(struct task_struct *, idle_thread_array);
#define get_idle_for_cpu(x)      (per_cpu(idle_thread_array, x))
#define set_idle_for_cpu(x, p)   (per_cpu(idle_thread_array, x) = (p))
#else
struct task_struct *idle_thread_array[NR_CPUS] __cpuinitdata ;
#define get_idle_for_cpu(x)      (idle_thread_array[(x)])
#define set_idle_for_cpu(x, p)   (idle_thread_array[(x)] = (p))
#endif

/* Number of siblings per CPU package */
int smp_num_siblings = 1;
EXPORT_SYMBOL(smp_num_siblings);

/* Last level cache ID of each logical CPU */
DEFINE_PER_CPU(u16, cpu_llc_id) = BAD_APICID;

/* bitmap of online cpus */
cpumask_t cpu_online_map __read_mostly;
EXPORT_SYMBOL(cpu_online_map);

cpumask_t cpu_callin_map;
cpumask_t cpu_callout_map;
cpumask_t cpu_possible_map;
EXPORT_SYMBOL(cpu_possible_map);

/* representing HT siblings of each logical CPU */
DEFINE_PER_CPU(cpumask_t, cpu_sibling_map);
EXPORT_PER_CPU_SYMBOL(cpu_sibling_map);

/* representing HT and core siblings of each logical CPU */
DEFINE_PER_CPU(cpumask_t, cpu_core_map);
EXPORT_PER_CPU_SYMBOL(cpu_core_map);

/* Per CPU bogomips and other parameters */
DEFINE_PER_CPU_SHARED_ALIGNED(struct cpuinfo_x86, cpu_info);
EXPORT_PER_CPU_SYMBOL(cpu_info);

static atomic_t init_deasserted;

static int boot_cpu_logical_apicid;

/* representing cpus for which sibling maps can be computed */
static cpumask_t cpu_sibling_setup_map;

/* Set if we find a B stepping CPU */
int __cpuinitdata smp_b_stepping;

#if defined(CONFIG_NUMA) && defined(CONFIG_X86_32)

/* which logical CPUs are on which nodes */
cpumask_t node_to_cpumask_map[MAX_NUMNODES] __read_mostly =
				{ [0 ... MAX_NUMNODES-1] = CPU_MASK_NONE };
EXPORT_SYMBOL(node_to_cpumask_map);
/* which node each logical CPU is on */
int cpu_to_node_map[NR_CPUS] __read_mostly = { [0 ... NR_CPUS-1] = 0 };
EXPORT_SYMBOL(cpu_to_node_map);

/* set up a mapping between cpu and node. */
static void map_cpu_to_node(int cpu, int node)
{
	printk(KERN_INFO "Mapping cpu %d to node %d\n", cpu, node);
	cpu_set(cpu, node_to_cpumask_map[node]);
	cpu_to_node_map[cpu] = node;
}

/* undo a mapping between cpu and node. */
static void unmap_cpu_to_node(int cpu)
{
	int node;

	printk(KERN_INFO "Unmapping cpu %d from all nodes\n", cpu);
	for (node = 0; node < MAX_NUMNODES; node++)
		cpu_clear(cpu, node_to_cpumask_map[node]);
	cpu_to_node_map[cpu] = 0;
}
#else /* !(CONFIG_NUMA && CONFIG_X86_32) */
#define map_cpu_to_node(cpu, node)	({})
#define unmap_cpu_to_node(cpu)	({})
#endif

#ifdef CONFIG_X86_32
u8 cpu_2_logical_apicid[NR_CPUS] __read_mostly =
					{ [0 ... NR_CPUS-1] = BAD_APICID };

static void map_cpu_to_logical_apicid(void)
{
	int cpu = smp_processor_id();
	int apicid = logical_smp_processor_id();
	int node = apicid_to_node(apicid);

	if (!node_online(node))
		node = first_online_node;

	cpu_2_logical_apicid[cpu] = apicid;
	map_cpu_to_node(cpu, node);
}

void numa_remove_cpu(int cpu)
{
	cpu_2_logical_apicid[cpu] = BAD_APICID;
	unmap_cpu_to_node(cpu);
}
#else
#define map_cpu_to_logical_apicid()  do {} while (0)
#endif

/*
 * Report back to the Boot Processor.
 * Running on AP.
 */
static void __cpuinit smp_callin(void)
{
	int cpuid, phys_id;
	unsigned long timeout;

	/*
	 * If waken up by an INIT in an 82489DX configuration
	 * we may get here before an INIT-deassert IPI reaches
	 * our local APIC.  We have to wait for the IPI or we'll
	 * lock up on an APIC access.
	 */
	wait_for_init_deassert(&init_deasserted);

	/*
	 * (This works even if the APIC is not enabled.)
	 */
	phys_id = GET_APIC_ID(read_apic_id());
	cpuid = smp_processor_id();
	if (cpu_isset(cpuid, cpu_callin_map)) {
		panic("%s: phys CPU#%d, CPU#%d already present??\n", __func__,
					phys_id, cpuid);
	}
	Dprintk("CPU#%d (phys ID: %d) waiting for CALLOUT\n", cpuid, phys_id);

	/*
	 * STARTUP IPIs are fragile beasts as they might sometimes
	 * trigger some glue motherboard logic. Complete APIC bus
	 * silence for 1 second, this overestimates the time the
	 * boot CPU is spending to send the up to 2 STARTUP IPIs
	 * by a factor of two. This should be enough.
	 */

	/*
	 * Waiting 2s total for startup (udelay is not yet working)
	 */
	timeout = jiffies + 2*HZ;
	while (time_before(jiffies, timeout)) {
		/*
		 * Has the boot CPU finished it's STARTUP sequence?
		 */
		if (cpu_isset(cpuid, cpu_callout_map))
			break;
		cpu_relax();
	}

	if (!time_before(jiffies, timeout)) {
		panic("%s: CPU%d started up but did not get a callout!\n",
		      __func__, cpuid);
	}

	/*
	 * the boot CPU has finished the init stage and is spinning
	 * on callin_map until we finish. We are free to set up this
	 * CPU, first the APIC. (this is probably redundant on most
	 * boards)
	 */

	Dprintk("CALLIN, before setup_local_APIC().\n");
	smp_callin_clear_local_apic();
	setup_local_APIC();
	end_local_APIC_setup();
	map_cpu_to_logical_apicid();

	/*
	 * Get our bogomips.
	 *
	 * Need to enable IRQs because it can take longer and then
	 * the NMI watchdog might kill us.
	 */
	local_irq_enable();
	calibrate_delay();
	local_irq_disable();
	Dprintk("Stack at about %p\n", &cpuid);

	/*
	 * Save our processor parameters
	 */
	smp_store_cpu_info(cpuid);

	/*
	 * Allow the master to continue.
	 */
	cpu_set(cpuid, cpu_callin_map);
}

/*
 * Activate a secondary processor.
 */
static void __cpuinit start_secondary(void *unused)
{
	/*
	 * Don't put *anything* before cpu_init(), SMP booting is too
	 * fragile that we want to limit the things done here to the
	 * most necessary things.
	 */
#ifdef CONFIG_VMI
	vmi_bringup();
#endif
	cpu_init();
	preempt_disable();
	smp_callin();

	/* otherwise gcc will move up smp_processor_id before the cpu_init */
	barrier();
	/*
	 * Check TSC synchronization with the BP:
	 */
	check_tsc_sync_target();

	if (nmi_watchdog == NMI_IO_APIC) {
		disable_8259A_irq(0);
		enable_NMI_through_LVT0();
		enable_8259A_irq(0);
	}

#ifdef CONFIG_X86_32
	while (low_mappings)
		cpu_relax();
	__flush_tlb_all();
#endif

	/* This must be done before setting cpu_online_map */
	set_cpu_sibling_map(raw_smp_processor_id());
	wmb();

	/*
	 * We need to hold call_lock, so there is no inconsistency
	 * between the time smp_call_function() determines number of
	 * IPI recipients, and the time when the determination is made
	 * for which cpus receive the IPI. Holding this
	 * lock helps us to not include this cpu in a currently in progress
	 * smp_call_function().
	 */
<<<<<<< HEAD
	lock_ipi_call_lock();
=======
	ipi_call_lock_irq();
>>>>>>> 5b664cb2
#ifdef CONFIG_X86_IO_APIC
	setup_vector_irq(smp_processor_id());
#endif
	cpu_set(smp_processor_id(), cpu_online_map);
	ipi_call_unlock_irq();
	per_cpu(cpu_state, smp_processor_id()) = CPU_ONLINE;

	setup_secondary_clock();

	wmb();
	cpu_idle();
}

static void __cpuinit smp_apply_quirks(struct cpuinfo_x86 *c)
{
	/*
	 * Mask B, Pentium, but not Pentium MMX
	 */
	if (c->x86_vendor == X86_VENDOR_INTEL &&
	    c->x86 == 5 &&
	    c->x86_mask >= 1 && c->x86_mask <= 4 &&
	    c->x86_model <= 3)
		/*
		 * Remember we have B step Pentia with bugs
		 */
		smp_b_stepping = 1;

	/*
	 * Certain Athlons might work (for various values of 'work') in SMP
	 * but they are not certified as MP capable.
	 */
	if ((c->x86_vendor == X86_VENDOR_AMD) && (c->x86 == 6)) {

		if (num_possible_cpus() == 1)
			goto valid_k7;

		/* Athlon 660/661 is valid. */
		if ((c->x86_model == 6) && ((c->x86_mask == 0) ||
		    (c->x86_mask == 1)))
			goto valid_k7;

		/* Duron 670 is valid */
		if ((c->x86_model == 7) && (c->x86_mask == 0))
			goto valid_k7;

		/*
		 * Athlon 662, Duron 671, and Athlon >model 7 have capability
		 * bit. It's worth noting that the A5 stepping (662) of some
		 * Athlon XP's have the MP bit set.
		 * See http://www.heise.de/newsticker/data/jow-18.10.01-000 for
		 * more.
		 */
		if (((c->x86_model == 6) && (c->x86_mask >= 2)) ||
		    ((c->x86_model == 7) && (c->x86_mask >= 1)) ||
		     (c->x86_model > 7))
			if (cpu_has_mp)
				goto valid_k7;

		/* If we get here, not a certified SMP capable AMD system. */
		add_taint(TAINT_UNSAFE_SMP);
	}

valid_k7:
	;
}

static void __cpuinit smp_checks(void)
{
	if (smp_b_stepping)
		printk(KERN_WARNING "WARNING: SMP operation may be unreliable"
				    "with B stepping processors.\n");

	/*
	 * Don't taint if we are running SMP kernel on a single non-MP
	 * approved Athlon
	 */
	if (tainted & TAINT_UNSAFE_SMP) {
		if (num_online_cpus())
			printk(KERN_INFO "WARNING: This combination of AMD"
				"processors is not suitable for SMP.\n");
		else
			tainted &= ~TAINT_UNSAFE_SMP;
	}
}

/*
 * The bootstrap kernel entry code has set these up. Save them for
 * a given CPU
 */

void __cpuinit smp_store_cpu_info(int id)
{
	struct cpuinfo_x86 *c = &cpu_data(id);

	*c = boot_cpu_data;
	c->cpu_index = id;
	if (id != 0)
		identify_secondary_cpu(c);
	smp_apply_quirks(c);
}


void __cpuinit set_cpu_sibling_map(int cpu)
{
	int i;
	struct cpuinfo_x86 *c = &cpu_data(cpu);

	cpu_set(cpu, cpu_sibling_setup_map);

	if (smp_num_siblings > 1) {
		for_each_cpu_mask(i, cpu_sibling_setup_map) {
			if (c->phys_proc_id == cpu_data(i).phys_proc_id &&
			    c->cpu_core_id == cpu_data(i).cpu_core_id) {
				cpu_set(i, per_cpu(cpu_sibling_map, cpu));
				cpu_set(cpu, per_cpu(cpu_sibling_map, i));
				cpu_set(i, per_cpu(cpu_core_map, cpu));
				cpu_set(cpu, per_cpu(cpu_core_map, i));
				cpu_set(i, c->llc_shared_map);
				cpu_set(cpu, cpu_data(i).llc_shared_map);
			}
		}
	} else {
		cpu_set(cpu, per_cpu(cpu_sibling_map, cpu));
	}

	cpu_set(cpu, c->llc_shared_map);

	if (current_cpu_data.x86_max_cores == 1) {
		per_cpu(cpu_core_map, cpu) = per_cpu(cpu_sibling_map, cpu);
		c->booted_cores = 1;
		return;
	}

	for_each_cpu_mask(i, cpu_sibling_setup_map) {
		if (per_cpu(cpu_llc_id, cpu) != BAD_APICID &&
		    per_cpu(cpu_llc_id, cpu) == per_cpu(cpu_llc_id, i)) {
			cpu_set(i, c->llc_shared_map);
			cpu_set(cpu, cpu_data(i).llc_shared_map);
		}
		if (c->phys_proc_id == cpu_data(i).phys_proc_id) {
			cpu_set(i, per_cpu(cpu_core_map, cpu));
			cpu_set(cpu, per_cpu(cpu_core_map, i));
			/*
			 *  Does this new cpu bringup a new core?
			 */
			if (cpus_weight(per_cpu(cpu_sibling_map, cpu)) == 1) {
				/*
				 * for each core in package, increment
				 * the booted_cores for this new cpu
				 */
				if (first_cpu(per_cpu(cpu_sibling_map, i)) == i)
					c->booted_cores++;
				/*
				 * increment the core count for all
				 * the other cpus in this package
				 */
				if (i != cpu)
					cpu_data(i).booted_cores++;
			} else if (i != cpu && !c->booted_cores)
				c->booted_cores = cpu_data(i).booted_cores;
		}
	}
}

/* maps the cpu to the sched domain representing multi-core */
cpumask_t cpu_coregroup_map(int cpu)
{
	struct cpuinfo_x86 *c = &cpu_data(cpu);
	/*
	 * For perf, we return last level cache shared map.
	 * And for power savings, we return cpu_core_map
	 */
	if (sched_mc_power_savings || sched_smt_power_savings)
		return per_cpu(cpu_core_map, cpu);
	else
		return c->llc_shared_map;
}

static void impress_friends(void)
{
	int cpu;
	unsigned long bogosum = 0;
	/*
	 * Allow the user to impress friends.
	 */
	Dprintk("Before bogomips.\n");
	for_each_possible_cpu(cpu)
		if (cpu_isset(cpu, cpu_callout_map))
			bogosum += cpu_data(cpu).loops_per_jiffy;
	printk(KERN_INFO
		"Total of %d processors activated (%lu.%02lu BogoMIPS).\n",
		num_online_cpus(),
		bogosum/(500000/HZ),
		(bogosum/(5000/HZ))%100);

	Dprintk("Before bogocount - setting activated=1.\n");
}

static inline void __inquire_remote_apic(int apicid)
{
	unsigned i, regs[] = { APIC_ID >> 4, APIC_LVR >> 4, APIC_SPIV >> 4 };
	char *names[] = { "ID", "VERSION", "SPIV" };
	int timeout;
	u32 status;

	printk(KERN_INFO "Inquiring remote APIC #%d...\n", apicid);

	for (i = 0; i < ARRAY_SIZE(regs); i++) {
		printk(KERN_INFO "... APIC #%d %s: ", apicid, names[i]);

		/*
		 * Wait for idle.
		 */
		status = safe_apic_wait_icr_idle();
		if (status)
			printk(KERN_CONT
			       "a previous APIC delivery may have failed\n");

		apic_write_around(APIC_ICR2, SET_APIC_DEST_FIELD(apicid));
		apic_write_around(APIC_ICR, APIC_DM_REMRD | regs[i]);

		timeout = 0;
		do {
			udelay(100);
			status = apic_read(APIC_ICR) & APIC_ICR_RR_MASK;
		} while (status == APIC_ICR_RR_INPROG && timeout++ < 1000);

		switch (status) {
		case APIC_ICR_RR_VALID:
			status = apic_read(APIC_RRR);
			printk(KERN_CONT "%08x\n", status);
			break;
		default:
			printk(KERN_CONT "failed\n");
		}
	}
}

#ifdef WAKE_SECONDARY_VIA_NMI
/*
 * Poke the other CPU in the eye via NMI to wake it up. Remember that the normal
 * INIT, INIT, STARTUP sequence will reset the chip hard for us, and this
 * won't ... remember to clear down the APIC, etc later.
 */
static int __devinit
wakeup_secondary_cpu(int logical_apicid, unsigned long start_eip)
{
	unsigned long send_status, accept_status = 0;
	int maxlvt;

	/* Target chip */
	apic_write_around(APIC_ICR2, SET_APIC_DEST_FIELD(logical_apicid));

	/* Boot on the stack */
	/* Kick the second */
	apic_write_around(APIC_ICR, APIC_DM_NMI | APIC_DEST_LOGICAL);

	Dprintk("Waiting for send to finish...\n");
	send_status = safe_apic_wait_icr_idle();

	/*
	 * Give the other CPU some time to accept the IPI.
	 */
	udelay(200);
	/*
	 * Due to the Pentium erratum 3AP.
	 */
	maxlvt = lapic_get_maxlvt();
	if (maxlvt > 3) {
		apic_read_around(APIC_SPIV);
		apic_write(APIC_ESR, 0);
	}
	accept_status = (apic_read(APIC_ESR) & 0xEF);
	Dprintk("NMI sent.\n");

	if (send_status)
		printk(KERN_ERR "APIC never delivered???\n");
	if (accept_status)
		printk(KERN_ERR "APIC delivery error (%lx).\n", accept_status);

	return (send_status | accept_status);
}
#endif	/* WAKE_SECONDARY_VIA_NMI */

#ifdef WAKE_SECONDARY_VIA_INIT
static int __devinit
wakeup_secondary_cpu(int phys_apicid, unsigned long start_eip)
{
	unsigned long send_status, accept_status = 0;
	int maxlvt, num_starts, j;

	if (get_uv_system_type() == UV_NON_UNIQUE_APIC) {
		send_status = uv_wakeup_secondary(phys_apicid, start_eip);
		atomic_set(&init_deasserted, 1);
		return send_status;
	}

	/*
	 * Be paranoid about clearing APIC errors.
	 */
	if (APIC_INTEGRATED(apic_version[phys_apicid])) {
		apic_read_around(APIC_SPIV);
		apic_write(APIC_ESR, 0);
		apic_read(APIC_ESR);
	}

	Dprintk("Asserting INIT.\n");

	/*
	 * Turn INIT on target chip
	 */
	apic_write_around(APIC_ICR2, SET_APIC_DEST_FIELD(phys_apicid));

	/*
	 * Send IPI
	 */
	apic_write_around(APIC_ICR, APIC_INT_LEVELTRIG | APIC_INT_ASSERT
				| APIC_DM_INIT);

	Dprintk("Waiting for send to finish...\n");
	send_status = safe_apic_wait_icr_idle();

	mdelay(10);

	Dprintk("Deasserting INIT.\n");

	/* Target chip */
	apic_write_around(APIC_ICR2, SET_APIC_DEST_FIELD(phys_apicid));

	/* Send IPI */
	apic_write_around(APIC_ICR, APIC_INT_LEVELTRIG | APIC_DM_INIT);

	Dprintk("Waiting for send to finish...\n");
	send_status = safe_apic_wait_icr_idle();

	mb();
	atomic_set(&init_deasserted, 1);

	/*
	 * Should we send STARTUP IPIs ?
	 *
	 * Determine this based on the APIC version.
	 * If we don't have an integrated APIC, don't send the STARTUP IPIs.
	 */
	if (APIC_INTEGRATED(apic_version[phys_apicid]))
		num_starts = 2;
	else
		num_starts = 0;

	/*
	 * Paravirt / VMI wants a startup IPI hook here to set up the
	 * target processor state.
	 */
	startup_ipi_hook(phys_apicid, (unsigned long) start_secondary,
			 (unsigned long)stack_start.sp);

	/*
	 * Run STARTUP IPI loop.
	 */
	Dprintk("#startup loops: %d.\n", num_starts);

	maxlvt = lapic_get_maxlvt();

	for (j = 1; j <= num_starts; j++) {
		Dprintk("Sending STARTUP #%d.\n", j);
		apic_read_around(APIC_SPIV);
		apic_write(APIC_ESR, 0);
		apic_read(APIC_ESR);
		Dprintk("After apic_write.\n");

		/*
		 * STARTUP IPI
		 */

		/* Target chip */
		apic_write_around(APIC_ICR2, SET_APIC_DEST_FIELD(phys_apicid));

		/* Boot on the stack */
		/* Kick the second */
		apic_write_around(APIC_ICR, APIC_DM_STARTUP
					| (start_eip >> 12));

		/*
		 * Give the other CPU some time to accept the IPI.
		 */
		udelay(300);

		Dprintk("Startup point 1.\n");

		Dprintk("Waiting for send to finish...\n");
		send_status = safe_apic_wait_icr_idle();

		/*
		 * Give the other CPU some time to accept the IPI.
		 */
		udelay(200);
		/*
		 * Due to the Pentium erratum 3AP.
		 */
		if (maxlvt > 3) {
			apic_read_around(APIC_SPIV);
			apic_write(APIC_ESR, 0);
		}
		accept_status = (apic_read(APIC_ESR) & 0xEF);
		if (send_status || accept_status)
			break;
	}
	Dprintk("After Startup.\n");

	if (send_status)
		printk(KERN_ERR "APIC never delivered???\n");
	if (accept_status)
		printk(KERN_ERR "APIC delivery error (%lx).\n", accept_status);

	return (send_status | accept_status);
}
#endif	/* WAKE_SECONDARY_VIA_INIT */

struct create_idle {
	struct work_struct work;
	struct task_struct *idle;
	struct completion done;
	int cpu;
};

static void __cpuinit do_fork_idle(struct work_struct *work)
{
	struct create_idle *c_idle =
		container_of(work, struct create_idle, work);

	c_idle->idle = fork_idle(c_idle->cpu);
	complete(&c_idle->done);
}

#ifdef CONFIG_X86_64
/*
 * Allocate node local memory for the AP pda.
 *
 * Must be called after the _cpu_pda pointer table is initialized.
 */
static int __cpuinit get_local_pda(int cpu)
{
	struct x8664_pda *oldpda, *newpda;
	unsigned long size = sizeof(struct x8664_pda);
	int node = cpu_to_node(cpu);

	if (cpu_pda(cpu) && !cpu_pda(cpu)->in_bootmem)
		return 0;

	oldpda = cpu_pda(cpu);
	newpda = kmalloc_node(size, GFP_ATOMIC, node);
	if (!newpda) {
		printk(KERN_ERR "Could not allocate node local PDA "
			"for CPU %d on node %d\n", cpu, node);

		if (oldpda)
			return 0;	/* have a usable pda */
		else
			return -1;
	}

	if (oldpda) {
		memcpy(newpda, oldpda, size);
		if (!after_bootmem)
			free_bootmem((unsigned long)oldpda, size);
	}

	newpda->in_bootmem = 0;
	cpu_pda(cpu) = newpda;
	return 0;
}
#endif /* CONFIG_X86_64 */

static int __cpuinit do_boot_cpu(int apicid, int cpu)
/*
 * NOTE - on most systems this is a PHYSICAL apic ID, but on multiquad
 * (ie clustered apic addressing mode), this is a LOGICAL apic ID.
 * Returns zero if CPU booted OK, else error code from wakeup_secondary_cpu.
 */
{
	unsigned long boot_error = 0;
	int timeout;
	unsigned long start_ip;
	unsigned short nmi_high = 0, nmi_low = 0;
	struct create_idle c_idle = {
		.cpu = cpu,
		.done = COMPLETION_INITIALIZER_ONSTACK(c_idle.done),
	};
	INIT_WORK(&c_idle.work, do_fork_idle);

#ifdef CONFIG_X86_64
	/* Allocate node local memory for AP pdas */
	if (cpu > 0) {
		boot_error = get_local_pda(cpu);
		if (boot_error)
			goto restore_state;
			/* if can't get pda memory, can't start cpu */
	}
#endif

	alternatives_smp_switch(1);

	c_idle.idle = get_idle_for_cpu(cpu);

	/*
	 * We can't use kernel_thread since we must avoid to
	 * reschedule the child.
	 */
	if (c_idle.idle) {
		c_idle.idle->thread.sp = (unsigned long) (((struct pt_regs *)
			(THREAD_SIZE +  task_stack_page(c_idle.idle))) - 1);
		init_idle(c_idle.idle, cpu);
		goto do_rest;
	}

	if (!keventd_up() || current_is_keventd())
		c_idle.work.func(&c_idle.work);
	else {
		schedule_work(&c_idle.work);
		wait_for_completion(&c_idle.done);
	}

	if (IS_ERR(c_idle.idle)) {
		printk("failed fork for CPU %d\n", cpu);
		return PTR_ERR(c_idle.idle);
	}

	set_idle_for_cpu(cpu, c_idle.idle);
do_rest:
#ifdef CONFIG_X86_32
	per_cpu(current_task, cpu) = c_idle.idle;
	init_gdt(cpu);
	/* Stack for startup_32 can be just as for start_secondary onwards */
	irq_ctx_init(cpu);
#else
	cpu_pda(cpu)->pcurrent = c_idle.idle;
	clear_tsk_thread_flag(c_idle.idle, TIF_FORK);
#endif
	early_gdt_descr.address = (unsigned long)get_cpu_gdt_table(cpu);
	initial_code = (unsigned long)start_secondary;
	stack_start.sp = (void *) c_idle.idle->thread.sp;

	/* start_ip had better be page-aligned! */
	start_ip = setup_trampoline();

	/* So we see what's up   */
	printk(KERN_INFO "Booting processor %d/%d ip %lx\n",
			  cpu, apicid, start_ip);

	/*
	 * This grunge runs the startup process for
	 * the targeted processor.
	 */

	atomic_set(&init_deasserted, 0);

	if (get_uv_system_type() != UV_NON_UNIQUE_APIC) {

		Dprintk("Setting warm reset code and vector.\n");

		store_NMI_vector(&nmi_high, &nmi_low);

		smpboot_setup_warm_reset_vector(start_ip);
		/*
		 * Be paranoid about clearing APIC errors.
	 	*/
		apic_write(APIC_ESR, 0);
		apic_read(APIC_ESR);
	}

	/*
	 * Starting actual IPI sequence...
	 */
	boot_error = wakeup_secondary_cpu(apicid, start_ip);

	if (!boot_error) {
		/*
		 * allow APs to start initializing.
		 */
		Dprintk("Before Callout %d.\n", cpu);
		cpu_set(cpu, cpu_callout_map);
		Dprintk("After Callout %d.\n", cpu);

		/*
		 * Wait 5s total for a response
		 */
		for (timeout = 0; timeout < 50000; timeout++) {
			if (cpu_isset(cpu, cpu_callin_map))
				break;	/* It has booted */
			udelay(100);
		}

		if (cpu_isset(cpu, cpu_callin_map)) {
			/* number CPUs logically, starting from 1 (BSP is 0) */
			Dprintk("OK.\n");
			printk(KERN_INFO "CPU%d: ", cpu);
			print_cpu_info(&cpu_data(cpu));
			Dprintk("CPU has booted.\n");
		} else {
			boot_error = 1;
			if (*((volatile unsigned char *)trampoline_base)
					== 0xA5)
				/* trampoline started but...? */
				printk(KERN_ERR "Stuck ??\n");
			else
				/* trampoline code not run */
				printk(KERN_ERR "Not responding.\n");
			if (get_uv_system_type() != UV_NON_UNIQUE_APIC)
				inquire_remote_apic(apicid);
		}
	}
<<<<<<< HEAD

restore_state:

=======
#ifdef CONFIG_X86_64
restore_state:
#endif
>>>>>>> 5b664cb2
	if (boot_error) {
		/* Try to put things back the way they were before ... */
		numa_remove_cpu(cpu); /* was set by numa_add_cpu */
		cpu_clear(cpu, cpu_callout_map); /* was set by do_boot_cpu() */
		cpu_clear(cpu, cpu_initialized); /* was set by cpu_init() */
		cpu_clear(cpu, cpu_present_map);
		per_cpu(x86_cpu_to_apicid, cpu) = BAD_APICID;
	}

	/* mark "stuck" area as not stuck */
	*((volatile unsigned long *)trampoline_base) = 0;

	/*
	 * Cleanup possible dangling ends...
	 */
	smpboot_restore_warm_reset_vector();

	return boot_error;
}

int __cpuinit native_cpu_up(unsigned int cpu)
{
	int apicid = cpu_present_to_apicid(cpu);
	unsigned long flags;
	int err;

	WARN_ON(irqs_disabled());

	Dprintk("++++++++++++++++++++=_---CPU UP  %u\n", cpu);

	if (apicid == BAD_APICID || apicid == boot_cpu_physical_apicid ||
	    !physid_isset(apicid, phys_cpu_present_map)) {
		printk(KERN_ERR "%s: bad cpu %d\n", __func__, cpu);
		return -EINVAL;
	}

	/*
	 * Already booted CPU?
	 */
	if (cpu_isset(cpu, cpu_callin_map)) {
		Dprintk("do_boot_cpu %d Already started\n", cpu);
		return -ENOSYS;
	}

	/*
	 * Save current MTRR state in case it was changed since early boot
	 * (e.g. by the ACPI SMI) to initialize new CPUs with MTRRs in sync:
	 */
	mtrr_save_state();

	per_cpu(cpu_state, cpu) = CPU_UP_PREPARE;

#ifdef CONFIG_X86_32
	/* init low mem mapping */
	clone_pgd_range(swapper_pg_dir, swapper_pg_dir + KERNEL_PGD_BOUNDARY,
		min_t(unsigned long, KERNEL_PGD_PTRS, KERNEL_PGD_BOUNDARY));
	flush_tlb_all();
	low_mappings = 1;

	err = do_boot_cpu(apicid, cpu);

	zap_low_mappings();
	low_mappings = 0;
#else
	err = do_boot_cpu(apicid, cpu);
#endif
	if (err) {
		Dprintk("do_boot_cpu failed %d\n", err);
		return -EIO;
	}

	/*
	 * Check TSC synchronization with the AP (keep irqs disabled
	 * while doing so):
	 */
	local_irq_save(flags);
	check_tsc_sync_source(cpu);
	local_irq_restore(flags);

	while (!cpu_online(cpu)) {
		cpu_relax();
		touch_nmi_watchdog();
	}

	return 0;
}

/*
 * Fall back to non SMP mode after errors.
 *
 * RED-PEN audit/test this more. I bet there is more state messed up here.
 */
static __init void disable_smp(void)
{
	cpu_present_map = cpumask_of_cpu(0);
	cpu_possible_map = cpumask_of_cpu(0);
	smpboot_clear_io_apic_irqs();

	if (smp_found_config)
		physid_set_mask_of_physid(boot_cpu_physical_apicid, &phys_cpu_present_map);
	else
		physid_set_mask_of_physid(0, &phys_cpu_present_map);
	map_cpu_to_logical_apicid();
	cpu_set(0, per_cpu(cpu_sibling_map, 0));
	cpu_set(0, per_cpu(cpu_core_map, 0));
}

/*
 * Various sanity checks.
 */
static int __init smp_sanity_check(unsigned max_cpus)
{
	preempt_disable();
	if (!physid_isset(hard_smp_processor_id(), phys_cpu_present_map)) {
		printk(KERN_WARNING "weird, boot CPU (#%d) not listed"
				    "by the BIOS.\n", hard_smp_processor_id());
		physid_set(hard_smp_processor_id(), phys_cpu_present_map);
	}

	/*
	 * If we couldn't find an SMP configuration at boot time,
	 * get out of here now!
	 */
	if (!smp_found_config && !acpi_lapic) {
		preempt_enable();
		printk(KERN_NOTICE "SMP motherboard not detected.\n");
		disable_smp();
		if (APIC_init_uniprocessor())
			printk(KERN_NOTICE "Local APIC not detected."
					   " Using dummy APIC emulation.\n");
		return -1;
	}

	/*
	 * Should not be necessary because the MP table should list the boot
	 * CPU too, but we do it for the sake of robustness anyway.
	 */
	if (!check_phys_apicid_present(boot_cpu_physical_apicid)) {
		printk(KERN_NOTICE
			"weird, boot CPU (#%d) not listed by the BIOS.\n",
			boot_cpu_physical_apicid);
		physid_set(hard_smp_processor_id(), phys_cpu_present_map);
	}
	preempt_enable();

	/*
	 * If we couldn't find a local APIC, then get out of here now!
	 */
	if (APIC_INTEGRATED(apic_version[boot_cpu_physical_apicid]) &&
	    !cpu_has_apic) {
		printk(KERN_ERR "BIOS bug, local APIC #%d not detected!...\n",
			boot_cpu_physical_apicid);
		printk(KERN_ERR "... forcing use of dummy APIC emulation."
				"(tell your hw vendor)\n");
		smpboot_clear_io_apic();
		return -1;
	}

	verify_local_APIC();

	/*
	 * If SMP should be disabled, then really disable it!
	 */
	if (!max_cpus) {
		printk(KERN_INFO "SMP mode deactivated.\n");
		smpboot_clear_io_apic();

		localise_nmi_watchdog();

		connect_bsp_APIC();
		setup_local_APIC();
		end_local_APIC_setup();
		return -1;
	}

	return 0;
}

static void __init smp_cpu_index_default(void)
{
	int i;
	struct cpuinfo_x86 *c;

	for_each_possible_cpu(i) {
		c = &cpu_data(i);
		/* mark all to hotplug */
		c->cpu_index = NR_CPUS;
	}
}

/*
 * Prepare for SMP bootup.  The MP table or ACPI has been read
 * earlier.  Just do some sanity checking here and enable APIC mode.
 */
void __init native_smp_prepare_cpus(unsigned int max_cpus)
{
	preempt_disable();
	smp_cpu_index_default();
	current_cpu_data = boot_cpu_data;
	cpu_callin_map = cpumask_of_cpu(0);
	mb();
	/*
	 * Setup boot CPU information
	 */
	smp_store_cpu_info(0); /* Final full version of the data */
	boot_cpu_logical_apicid = logical_smp_processor_id();
	current_thread_info()->cpu = 0;  /* needed? */
	set_cpu_sibling_map(0);

	if (smp_sanity_check(max_cpus) < 0) {
		printk(KERN_INFO "SMP disabled\n");
		disable_smp();
		goto out;
	}

	preempt_disable();
	if (GET_APIC_ID(read_apic_id()) != boot_cpu_physical_apicid) {
		panic("Boot APIC ID in local APIC unexpected (%d vs %d)",
		     GET_APIC_ID(read_apic_id()), boot_cpu_physical_apicid);
		/* Or can we switch back to PIC here? */
	}
	preempt_enable();

	connect_bsp_APIC();

	/*
	 * Switch from PIC to APIC mode.
	 */
	setup_local_APIC();

#ifdef CONFIG_X86_64
	/*
	 * Enable IO APIC before setting up error vector
	 */
	if (!skip_ioapic_setup && nr_ioapics)
		enable_IO_APIC();
#endif
	end_local_APIC_setup();

	map_cpu_to_logical_apicid();

	setup_portio_remap();

	smpboot_setup_io_apic();
	/*
	 * Set up local APIC timer on boot CPU.
	 */

	printk(KERN_INFO "CPU%d: ", 0);
	print_cpu_info(&cpu_data(0));
	setup_boot_clock();
out:
	preempt_enable();
}
/*
 * Early setup to make printk work.
 */
void __init native_smp_prepare_boot_cpu(void)
{
	int me = smp_processor_id();
#ifdef CONFIG_X86_32
	init_gdt(me);
#endif
	switch_to_new_gdt();
	/* already set me in cpu_online_map in boot_cpu_init() */
	cpu_set(me, cpu_callout_map);
	per_cpu(cpu_state, me) = CPU_ONLINE;
}

void __init native_smp_cpus_done(unsigned int max_cpus)
{
	Dprintk("Boot done.\n");

	impress_friends();
	smp_checks();
#ifdef CONFIG_X86_IO_APIC
	setup_ioapic_dest();
#endif
	check_nmi_watchdog();
}

#ifdef CONFIG_HOTPLUG_CPU

static void remove_siblinginfo(int cpu)
{
	int sibling;
	struct cpuinfo_x86 *c = &cpu_data(cpu);

	for_each_cpu_mask(sibling, per_cpu(cpu_core_map, cpu)) {
		cpu_clear(cpu, per_cpu(cpu_core_map, sibling));
		/*/
		 * last thread sibling in this cpu core going down
		 */
		if (cpus_weight(per_cpu(cpu_sibling_map, cpu)) == 1)
			cpu_data(sibling).booted_cores--;
	}

	for_each_cpu_mask(sibling, per_cpu(cpu_sibling_map, cpu))
		cpu_clear(cpu, per_cpu(cpu_sibling_map, sibling));
	cpus_clear(per_cpu(cpu_sibling_map, cpu));
	cpus_clear(per_cpu(cpu_core_map, cpu));
	c->phys_proc_id = 0;
	c->cpu_core_id = 0;
	cpu_clear(cpu, cpu_sibling_setup_map);
}

static int additional_cpus __initdata = -1;

static __init int setup_additional_cpus(char *s)
{
	return s && get_option(&s, &additional_cpus) ? 0 : -EINVAL;
}
early_param("additional_cpus", setup_additional_cpus);

/*
 * cpu_possible_map should be static, it cannot change as cpu's
 * are onlined, or offlined. The reason is per-cpu data-structures
 * are allocated by some modules at init time, and dont expect to
 * do this dynamically on cpu arrival/departure.
 * cpu_present_map on the other hand can change dynamically.
 * In case when cpu_hotplug is not compiled, then we resort to current
 * behaviour, which is cpu_possible == cpu_present.
 * - Ashok Raj
 *
 * Three ways to find out the number of additional hotplug CPUs:
 * - If the BIOS specified disabled CPUs in ACPI/mptables use that.
 * - The user can overwrite it with additional_cpus=NUM
 * - Otherwise don't reserve additional CPUs.
 * We do this because additional CPUs waste a lot of memory.
 * -AK
 */
__init void prefill_possible_map(void)
{
	int i;
	int possible;

	/* no processor from mptable or madt */
	if (!num_processors)
		num_processors = 1;

#ifdef CONFIG_HOTPLUG_CPU
	if (additional_cpus == -1) {
		if (disabled_cpus > 0)
			additional_cpus = disabled_cpus;
		else
			additional_cpus = 0;
	}
#else
	additional_cpus = 0;
#endif
	possible = num_processors + additional_cpus;
	if (possible > NR_CPUS)
		possible = NR_CPUS;

	printk(KERN_INFO "SMP: Allowing %d CPUs, %d hotplug CPUs\n",
		possible, max_t(int, possible - num_processors, 0));

	for (i = 0; i < possible; i++)
		cpu_set(i, cpu_possible_map);

	nr_cpu_ids = possible;
}

static void __ref remove_cpu_from_maps(int cpu)
{
	cpu_clear(cpu, cpu_online_map);
	cpu_clear(cpu, cpu_callout_map);
	cpu_clear(cpu, cpu_callin_map);
	/* was set by cpu_init() */
	clear_bit(cpu, (unsigned long *)&cpu_initialized);
	numa_remove_cpu(cpu);
}

int __cpu_disable(void)
{
	int cpu = smp_processor_id();

	/*
	 * Perhaps use cpufreq to drop frequency, but that could go
	 * into generic code.
	 *
	 * We won't take down the boot processor on i386 due to some
	 * interrupts only being able to be serviced by the BSP.
	 * Especially so if we're not using an IOAPIC	-zwane
	 */
	if (cpu == 0)
		return -EBUSY;

	if (nmi_watchdog == NMI_LOCAL_APIC)
		stop_apic_nmi_watchdog(NULL);
	clear_local_APIC();

	/*
	 * HACK:
	 * Allow any queued timer interrupts to get serviced
	 * This is only a temporary solution until we cleanup
	 * fixup_irqs as we do for IA64.
	 */
	local_irq_enable();
	mdelay(1);

	local_irq_disable();
	remove_siblinginfo(cpu);

	/* It's now safe to remove this processor from the online map */
	remove_cpu_from_maps(cpu);
	fixup_irqs(cpu_online_map);
	return 0;
}

void __cpu_die(unsigned int cpu)
{
	/* We don't do anything here: idle task is faking death itself. */
	unsigned int i;

	for (i = 0; i < 10; i++) {
		/* They ack this in play_dead by setting CPU_DEAD */
		if (per_cpu(cpu_state, cpu) == CPU_DEAD) {
			printk(KERN_INFO "CPU %d is now offline\n", cpu);
			if (1 == num_online_cpus())
				alternatives_smp_switch(0);
			return;
		}
		msleep(100);
	}
	printk(KERN_ERR "CPU %u didn't die...\n", cpu);
}
#else /* ... !CONFIG_HOTPLUG_CPU */
int __cpu_disable(void)
{
	return -ENOSYS;
}

void __cpu_die(unsigned int cpu)
{
	/* We said "no" in __cpu_disable */
	BUG();
}
#endif

/*
 * If the BIOS enumerates physical processors before logical,
 * maxcpus=N at enumeration-time can be used to disable HT.
 */
static int __init parse_maxcpus(char *arg)
{
	extern unsigned int maxcpus;

	maxcpus = simple_strtoul(arg, NULL, 0);
	return 0;
}
early_param("maxcpus", parse_maxcpus);<|MERGE_RESOLUTION|>--- conflicted
+++ resolved
@@ -327,11 +327,7 @@
 	 * lock helps us to not include this cpu in a currently in progress
 	 * smp_call_function().
 	 */
-<<<<<<< HEAD
-	lock_ipi_call_lock();
-=======
 	ipi_call_lock_irq();
->>>>>>> 5b664cb2
 #ifdef CONFIG_X86_IO_APIC
 	setup_vector_irq(smp_processor_id());
 #endif
@@ -943,15 +939,9 @@
 				inquire_remote_apic(apicid);
 		}
 	}
-<<<<<<< HEAD
-
-restore_state:
-
-=======
 #ifdef CONFIG_X86_64
 restore_state:
 #endif
->>>>>>> 5b664cb2
 	if (boot_error) {
 		/* Try to put things back the way they were before ... */
 		numa_remove_cpu(cpu); /* was set by numa_add_cpu */
