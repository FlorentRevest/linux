--- conflicted
+++ resolved
@@ -140,10 +140,6 @@
 		compatible = "simple-bus";
 		ranges;
 		plic0: interrupt-controller@c000000 {
-<<<<<<< HEAD
-			#interrupt-cells = <1>;
-=======
->>>>>>> 754e0b0e
 			compatible = "sifive,fu540-c000-plic", "sifive,plic-1.0.0";
 			reg = <0x0 0xc000000 0x0 0x4000000>;
 			#address-cells = <0>;
