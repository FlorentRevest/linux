--- conflicted
+++ resolved
@@ -707,11 +707,7 @@
 	if (!cpu_have_named_feature(ASIMD))
 		return -ENODEV;
 
-<<<<<<< HEAD
-	if (elf_hwcap & HWCAP_PMULL)
-=======
 	if (cpu_have_named_feature(PMULL))
->>>>>>> 0ecfebd2
 		ret = crypto_register_shashes(ghash_alg,
 					      ARRAY_SIZE(ghash_alg));
 	else
@@ -732,11 +728,7 @@
 
 static void __exit ghash_ce_mod_exit(void)
 {
-<<<<<<< HEAD
-	if (elf_hwcap & HWCAP_PMULL)
-=======
 	if (cpu_have_named_feature(PMULL))
->>>>>>> 0ecfebd2
 		crypto_unregister_shashes(ghash_alg, ARRAY_SIZE(ghash_alg));
 	else
 		crypto_unregister_shash(ghash_alg);
