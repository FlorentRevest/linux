/* SPDX-License-Identifier: GPL-2.0-only */
/*
 * Copyright (C) 2012,2013 - ARM Ltd
 * Author: Marc Zyngier <marc.zyngier@arm.com>
 */

#ifndef __ARM64_KVM_ARM_H__
#define __ARM64_KVM_ARM_H__

#include <asm/esr.h>
#include <asm/memory.h>
#include <asm/types.h>

/* Hyp Configuration Register (HCR) bits */
#define HCR_ATA		(UL(1) << 56)
#define HCR_FWB		(UL(1) << 46)
#define HCR_API		(UL(1) << 41)
#define HCR_APK		(UL(1) << 40)
#define HCR_TEA		(UL(1) << 37)
#define HCR_TERR	(UL(1) << 36)
#define HCR_TLOR	(UL(1) << 35)
#define HCR_E2H		(UL(1) << 34)
#define HCR_ID		(UL(1) << 33)
#define HCR_CD		(UL(1) << 32)
#define HCR_RW_SHIFT	31
#define HCR_RW		(UL(1) << HCR_RW_SHIFT)
#define HCR_TRVM	(UL(1) << 30)
#define HCR_HCD		(UL(1) << 29)
#define HCR_TDZ		(UL(1) << 28)
#define HCR_TGE		(UL(1) << 27)
#define HCR_TVM		(UL(1) << 26)
#define HCR_TTLB	(UL(1) << 25)
#define HCR_TPU		(UL(1) << 24)
#define HCR_TPC		(UL(1) << 23)
#define HCR_TSW		(UL(1) << 22)
#define HCR_TAC		(UL(1) << 21)
#define HCR_TIDCP	(UL(1) << 20)
#define HCR_TSC		(UL(1) << 19)
#define HCR_TID3	(UL(1) << 18)
#define HCR_TID2	(UL(1) << 17)
#define HCR_TID1	(UL(1) << 16)
#define HCR_TID0	(UL(1) << 15)
#define HCR_TWE		(UL(1) << 14)
#define HCR_TWI		(UL(1) << 13)
#define HCR_DC		(UL(1) << 12)
#define HCR_BSU		(3 << 10)
#define HCR_BSU_IS	(UL(1) << 10)
#define HCR_FB		(UL(1) << 9)
#define HCR_VSE		(UL(1) << 8)
#define HCR_VI		(UL(1) << 7)
#define HCR_VF		(UL(1) << 6)
#define HCR_AMO		(UL(1) << 5)
#define HCR_IMO		(UL(1) << 4)
#define HCR_FMO		(UL(1) << 3)
#define HCR_PTW		(UL(1) << 2)
#define HCR_SWIO	(UL(1) << 1)
#define HCR_VM		(UL(1) << 0)

/*
 * The bits we set in HCR:
 * TLOR:	Trap LORegion register accesses
 * RW:		64bit by default, can be overridden for 32bit VMs
 * TAC:		Trap ACTLR
 * TSC:		Trap SMC
 * TSW:		Trap cache operations by set/way
 * TWE:		Trap WFE
 * TWI:		Trap WFI
 * TIDCP:	Trap L2CTLR/L2ECTLR
 * BSU_IS:	Upgrade barriers to the inner shareable domain
 * FB:		Force broadcast of all maintenance operations
 * AMO:		Override CPSR.A and enable signaling with VA
 * IMO:		Override CPSR.I and enable signaling with VI
 * FMO:		Override CPSR.F and enable signaling with VF
 * SWIO:	Turn set/way invalidates into set/way clean+invalidate
 * PTW:		Take a stage2 fault if a stage1 walk steps in device memory
 */
#define HCR_GUEST_FLAGS (HCR_TSC | HCR_TSW | HCR_TWE | HCR_TWI | HCR_VM | \
			 HCR_BSU_IS | HCR_FB | HCR_TAC | \
			 HCR_AMO | HCR_SWIO | HCR_TIDCP | HCR_RW | HCR_TLOR | \
			 HCR_FMO | HCR_IMO | HCR_PTW )
#define HCR_VIRT_EXCP_MASK (HCR_VSE | HCR_VI | HCR_VF)
#define HCR_HOST_NVHE_FLAGS (HCR_RW | HCR_API | HCR_APK | HCR_ATA)
#define HCR_HOST_NVHE_PROTECTED_FLAGS (HCR_HOST_NVHE_FLAGS | HCR_TSC)
#define HCR_HOST_VHE_FLAGS (HCR_RW | HCR_TGE | HCR_E2H)

/* TCR_EL2 Registers bits */
#define TCR_EL2_RES1		((1 << 31) | (1 << 23))
#define TCR_EL2_TBI		(1 << 20)
#define TCR_EL2_PS_SHIFT	16
#define TCR_EL2_PS_MASK		(7 << TCR_EL2_PS_SHIFT)
#define TCR_EL2_PS_40B		(2 << TCR_EL2_PS_SHIFT)
#define TCR_EL2_TG0_MASK	TCR_TG0_MASK
#define TCR_EL2_SH0_MASK	TCR_SH0_MASK
#define TCR_EL2_ORGN0_MASK	TCR_ORGN0_MASK
#define TCR_EL2_IRGN0_MASK	TCR_IRGN0_MASK
#define TCR_EL2_T0SZ_MASK	0x3f
#define TCR_EL2_MASK	(TCR_EL2_TG0_MASK | TCR_EL2_SH0_MASK | \
			 TCR_EL2_ORGN0_MASK | TCR_EL2_IRGN0_MASK | TCR_EL2_T0SZ_MASK)

/* VTCR_EL2 Registers bits */
#define VTCR_EL2_RES1		(1U << 31)
#define VTCR_EL2_HD		(1 << 22)
#define VTCR_EL2_HA		(1 << 21)
#define VTCR_EL2_PS_SHIFT	TCR_EL2_PS_SHIFT
#define VTCR_EL2_PS_MASK	TCR_EL2_PS_MASK
#define VTCR_EL2_TG0_MASK	TCR_TG0_MASK
#define VTCR_EL2_TG0_4K		TCR_TG0_4K
#define VTCR_EL2_TG0_16K	TCR_TG0_16K
#define VTCR_EL2_TG0_64K	TCR_TG0_64K
#define VTCR_EL2_SH0_MASK	TCR_SH0_MASK
#define VTCR_EL2_SH0_INNER	TCR_SH0_INNER
#define VTCR_EL2_ORGN0_MASK	TCR_ORGN0_MASK
#define VTCR_EL2_ORGN0_WBWA	TCR_ORGN0_WBWA
#define VTCR_EL2_IRGN0_MASK	TCR_IRGN0_MASK
#define VTCR_EL2_IRGN0_WBWA	TCR_IRGN0_WBWA
#define VTCR_EL2_SL0_SHIFT	6
#define VTCR_EL2_SL0_MASK	(3 << VTCR_EL2_SL0_SHIFT)
#define VTCR_EL2_T0SZ_MASK	0x3f
#define VTCR_EL2_VS_SHIFT	19
#define VTCR_EL2_VS_8BIT	(0 << VTCR_EL2_VS_SHIFT)
#define VTCR_EL2_VS_16BIT	(1 << VTCR_EL2_VS_SHIFT)

#define VTCR_EL2_T0SZ(x)	TCR_T0SZ(x)

/*
 * We configure the Stage-2 page tables to always restrict the IPA space to be
 * 40 bits wide (T0SZ = 24).  Systems with a PARange smaller than 40 bits are
 * not known to exist and will break with this configuration.
 *
 * The VTCR_EL2 is configured per VM and is initialised in kvm_arm_setup_stage2().
 *
 * Note that when using 4K pages, we concatenate two first level page tables
 * together. With 16K pages, we concatenate 16 first level page tables.
 *
 */

#define VTCR_EL2_COMMON_BITS	(VTCR_EL2_SH0_INNER | VTCR_EL2_ORGN0_WBWA | \
				 VTCR_EL2_IRGN0_WBWA | VTCR_EL2_RES1)

/*
 * VTCR_EL2:SL0 indicates the entry level for Stage2 translation.
 * Interestingly, it depends on the page size.
 * See D.10.2.121, VTCR_EL2, in ARM DDI 0487C.a
 *
 *	-----------------------------------------
 *	| Entry level		|  4K  | 16K/64K |
 *	------------------------------------------
 *	| Level: 0		|  2   |   -     |
 *	------------------------------------------
 *	| Level: 1		|  1   |   2     |
 *	------------------------------------------
 *	| Level: 2		|  0   |   1     |
 *	------------------------------------------
 *	| Level: 3		|  -   |   0     |
 *	------------------------------------------
 *
 * The table roughly translates to :
 *
 *	SL0(PAGE_SIZE, Entry_level) = TGRAN_SL0_BASE - Entry_Level
 *
 * Where TGRAN_SL0_BASE is a magic number depending on the page size:
 * 	TGRAN_SL0_BASE(4K) = 2
 *	TGRAN_SL0_BASE(16K) = 3
 *	TGRAN_SL0_BASE(64K) = 3
 * provided we take care of ruling out the unsupported cases and
 * Entry_Level = 4 - Number_of_levels.
 *
 */
#ifdef CONFIG_ARM64_64K_PAGES

#define VTCR_EL2_TGRAN			VTCR_EL2_TG0_64K
#define VTCR_EL2_TGRAN_SL0_BASE		3UL

#elif defined(CONFIG_ARM64_16K_PAGES)

#define VTCR_EL2_TGRAN			VTCR_EL2_TG0_16K
#define VTCR_EL2_TGRAN_SL0_BASE		3UL

#else	/* 4K */

#define VTCR_EL2_TGRAN			VTCR_EL2_TG0_4K
#define VTCR_EL2_TGRAN_SL0_BASE		2UL

#endif

#define VTCR_EL2_LVLS_TO_SL0(levels)	\
	((VTCR_EL2_TGRAN_SL0_BASE - (4 - (levels))) << VTCR_EL2_SL0_SHIFT)
#define VTCR_EL2_SL0_TO_LVLS(sl0)	\
	((sl0) + 4 - VTCR_EL2_TGRAN_SL0_BASE)
#define VTCR_EL2_LVLS(vtcr)		\
	VTCR_EL2_SL0_TO_LVLS(((vtcr) & VTCR_EL2_SL0_MASK) >> VTCR_EL2_SL0_SHIFT)

#define VTCR_EL2_FLAGS			(VTCR_EL2_COMMON_BITS | VTCR_EL2_TGRAN)
#define VTCR_EL2_IPA(vtcr)		(64 - ((vtcr) & VTCR_EL2_T0SZ_MASK))

/*
 * ARM VMSAv8-64 defines an algorithm for finding the translation table
 * descriptors in section D4.2.8 in ARM DDI 0487C.a.
 *
 * The algorithm defines the expectations on the translation table
 * addresses for each level, based on PAGE_SIZE, entry level
 * and the translation table size (T0SZ). The variable "x" in the
 * algorithm determines the alignment of a table base address at a given
 * level and thus determines the alignment of VTTBR:BADDR for stage2
 * page table entry level.
 * Since the number of bits resolved at the entry level could vary
 * depending on the T0SZ, the value of "x" is defined based on a
 * Magic constant for a given PAGE_SIZE and Entry Level. The
 * intermediate levels must be always aligned to the PAGE_SIZE (i.e,
 * x = PAGE_SHIFT).
 *
 * The value of "x" for entry level is calculated as :
 *    x = Magic_N - T0SZ
 *
 * where Magic_N is an integer depending on the page size and the entry
 * level of the page table as below:
 *
 *	--------------------------------------------
 *	| Entry level		|  4K    16K   64K |
 *	--------------------------------------------
 *	| Level: 0 (4 levels)	| 28   |  -  |  -  |
 *	--------------------------------------------
 *	| Level: 1 (3 levels)	| 37   | 31  | 25  |
 *	--------------------------------------------
 *	| Level: 2 (2 levels)	| 46   | 42  | 38  |
 *	--------------------------------------------
 *	| Level: 3 (1 level)	| -    | 53  | 51  |
 *	--------------------------------------------
 *
 * We have a magic formula for the Magic_N below:
 *
 *  Magic_N(PAGE_SIZE, Level) = 64 - ((PAGE_SHIFT - 3) * Number_of_levels)
 *
 * where Number_of_levels = (4 - Level). We are only interested in the
 * value for Entry_Level for the stage2 page table.
 *
 * So, given that T0SZ = (64 - IPA_SHIFT), we can compute 'x' as follows:
 *
 *	x = (64 - ((PAGE_SHIFT - 3) * Number_of_levels)) - (64 - IPA_SHIFT)
 *	  = IPA_SHIFT - ((PAGE_SHIFT - 3) * Number of levels)
 *
 * Here is one way to explain the Magic Formula:
 *
 *  x = log2(Size_of_Entry_Level_Table)
 *
 * Since, we can resolve (PAGE_SHIFT - 3) bits at each level, and another
 * PAGE_SHIFT bits in the PTE, we have :
 *
 *  Bits_Entry_level = IPA_SHIFT - ((PAGE_SHIFT - 3) * (n - 1) + PAGE_SHIFT)
 *		     = IPA_SHIFT - (PAGE_SHIFT - 3) * n - 3
 *  where n = number of levels, and since each pointer is 8bytes, we have:
 *
 *  x = Bits_Entry_Level + 3
 *    = IPA_SHIFT - (PAGE_SHIFT - 3) * n
 *
 * The only constraint here is that, we have to find the number of page table
 * levels for a given IPA size (which we do, see stage2_pt_levels())
 */
#define ARM64_VTTBR_X(ipa, levels)	((ipa) - ((levels) * (PAGE_SHIFT - 3)))

#define VTTBR_CNP_BIT     (UL(1))
#define VTTBR_VMID_SHIFT  (UL(48))
#define VTTBR_VMID_MASK(size) (_AT(u64, (1 << size) - 1) << VTTBR_VMID_SHIFT)

/* Hyp System Trap Register */
#define HSTR_EL2_T(x)	(1 << x)

/* Hyp Coprocessor Trap Register Shifts */
#define CPTR_EL2_TFP_SHIFT 10

/* Hyp Coprocessor Trap Register */
#define CPTR_EL2_TCPAC	(1 << 31)
#define CPTR_EL2_TAM	(1 << 30)
#define CPTR_EL2_TTA	(1 << 20)
#define CPTR_EL2_TFP	(1 << CPTR_EL2_TFP_SHIFT)
#define CPTR_EL2_TZ	(1 << 8)
#define CPTR_EL2_RES1	0x000032ff /* known RES1 bits in CPTR_EL2 */
#define CPTR_EL2_DEFAULT	CPTR_EL2_RES1

/* Hyp Debug Configuration Register bits */
<<<<<<< HEAD
=======
#define MDCR_EL2_E2TB_MASK	(UL(0x3))
#define MDCR_EL2_E2TB_SHIFT	(UL(24))
>>>>>>> 3bf0fcd7
#define MDCR_EL2_TTRF		(1 << 19)
#define MDCR_EL2_TPMS		(1 << 14)
#define MDCR_EL2_E2PB_MASK	(UL(0x3))
#define MDCR_EL2_E2PB_SHIFT	(UL(12))
#define MDCR_EL2_TDRA		(1 << 11)
#define MDCR_EL2_TDOSA		(1 << 10)
#define MDCR_EL2_TDA		(1 << 9)
#define MDCR_EL2_TDE		(1 << 8)
#define MDCR_EL2_HPME		(1 << 7)
#define MDCR_EL2_TPM		(1 << 6)
#define MDCR_EL2_TPMCR		(1 << 5)
#define MDCR_EL2_HPMN_MASK	(0x1F)

/* For compatibility with fault code shared with 32-bit */
#define FSC_FAULT	ESR_ELx_FSC_FAULT
#define FSC_ACCESS	ESR_ELx_FSC_ACCESS
#define FSC_PERM	ESR_ELx_FSC_PERM
#define FSC_SEA		ESR_ELx_FSC_EXTABT
#define FSC_SEA_TTW0	(0x14)
#define FSC_SEA_TTW1	(0x15)
#define FSC_SEA_TTW2	(0x16)
#define FSC_SEA_TTW3	(0x17)
#define FSC_SECC	(0x18)
#define FSC_SECC_TTW0	(0x1c)
#define FSC_SECC_TTW1	(0x1d)
#define FSC_SECC_TTW2	(0x1e)
#define FSC_SECC_TTW3	(0x1f)

/* Hyp Prefetch Fault Address Register (HPFAR/HDFAR) */
#define HPFAR_MASK	(~UL(0xf))
/*
 * We have
 *	PAR	[PA_Shift - 1	: 12] = PA	[PA_Shift - 1 : 12]
 *	HPFAR	[PA_Shift - 9	: 4]  = FIPA	[PA_Shift - 1 : 12]
 */
#define PAR_TO_HPFAR(par)		\
	(((par) & GENMASK_ULL(PHYS_MASK_SHIFT - 1, 12)) >> 8)

#define ECN(x) { ESR_ELx_EC_##x, #x }

#define kvm_arm_exception_class \
	ECN(UNKNOWN), ECN(WFx), ECN(CP15_32), ECN(CP15_64), ECN(CP14_MR), \
	ECN(CP14_LS), ECN(FP_ASIMD), ECN(CP10_ID), ECN(PAC), ECN(CP14_64), \
	ECN(SVC64), ECN(HVC64), ECN(SMC64), ECN(SYS64), ECN(SVE), \
	ECN(IMP_DEF), ECN(IABT_LOW), ECN(IABT_CUR), \
	ECN(PC_ALIGN), ECN(DABT_LOW), ECN(DABT_CUR), \
	ECN(SP_ALIGN), ECN(FP_EXC32), ECN(FP_EXC64), ECN(SERROR), \
	ECN(BREAKPT_LOW), ECN(BREAKPT_CUR), ECN(SOFTSTP_LOW), \
	ECN(SOFTSTP_CUR), ECN(WATCHPT_LOW), ECN(WATCHPT_CUR), \
	ECN(BKPT32), ECN(VECTOR32), ECN(BRK64)

#define CPACR_EL1_FPEN		(3 << 20)
#define CPACR_EL1_TTA		(1 << 28)
#define CPACR_EL1_DEFAULT	(CPACR_EL1_FPEN | CPACR_EL1_ZEN_EL1EN)

#endif /* __ARM64_KVM_ARM_H__ */<|MERGE_RESOLUTION|>--- conflicted
+++ resolved
@@ -278,11 +278,8 @@
 #define CPTR_EL2_DEFAULT	CPTR_EL2_RES1
 
 /* Hyp Debug Configuration Register bits */
-<<<<<<< HEAD
-=======
 #define MDCR_EL2_E2TB_MASK	(UL(0x3))
 #define MDCR_EL2_E2TB_SHIFT	(UL(24))
->>>>>>> 3bf0fcd7
 #define MDCR_EL2_TTRF		(1 << 19)
 #define MDCR_EL2_TPMS		(1 << 14)
 #define MDCR_EL2_E2PB_MASK	(UL(0x3))
